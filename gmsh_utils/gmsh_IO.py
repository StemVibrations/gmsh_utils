--- conflicted
+++ resolved
@@ -310,15 +310,9 @@
         then creates surface to make 2D geometry.
 
         Args:
-<<<<<<< HEAD
-            point_coordinates (Union[List[List[float]], npt.NDArray[np.float64]]): A list of point coordinates.
-            name_label (str): A name label provided for the volume by user input.
-            mesh_size (float): The mesh size provided by user.
-=======
             - point_coordinates (Sequence[Sequence[float]]): A list of point coordinates.
             - name_label (str): A name label provided for the volume by user input.
             - element_size (float): The default mesh size provided by user.
->>>>>>> f5b4d7a0
 
         Returns:
             - int: Surface id
@@ -336,17 +330,10 @@
         Creates 3D geometries by extruding the 2D surface
 
         Args:
-<<<<<<< HEAD
-            point_coordinates (Union[List[float], npt.NDArray[float]]): Geometry points coordinates.
-            extrusion_length (Union[List[float], npt.NDArray[float]]): The extrusion length in x, y and z direction.
-            name_label (str): A name label provided for the volume by user input.
-            mesh_size (float): The mesh size provided by user.
-=======
             - point_coordinates (Sequence[Sequence[float]]): Geometry points coordinates.
             - extrusion_length (Sequence[float]): The extrusion length in x, y and z direction.
             - name_label (str): A name label provided for the volume by user input.
             - element_size (float): The default mesh size provided by user.
->>>>>>> f5b4d7a0
 
         Returns:
             - int: Volume id
@@ -386,7 +373,6 @@
 
         return num_nodes
 
-<<<<<<< HEAD
     def input_dict_to_list(self, input_dict: dict):
         """
         Converts the input dictionary to a list of coordinates and name labels
@@ -412,12 +398,7 @@
 
         return point_coordinates, name_label
 
-    def generate_geometry(self, point_coordinates, name_label: List[str],
-                          extrusion_length: Union[List[float], npt.NDArray[np.float64]], dims: int,
-                          mesh_name: str, mesh_size=-1) -> None:
-=======
     def validate_layer_settings(self, layer_settings: Dict[str, Any]) -> None:
->>>>>>> f5b4d7a0
         """
         Validates the layer settings
 
@@ -530,12 +511,8 @@
             None
         """
         gmsh.model.mesh.generate(dims)
-<<<<<<< HEAD
-        self.extract_mesh_data(gmsh.model.mesh)
-=======
 
         self.extract_mesh_data()
->>>>>>> f5b4d7a0
 
         if save_file:
             # writes mesh file output in .msh format
@@ -932,8 +909,8 @@
         # sets gmsh geometry from a geometry data dictionary
         self.generate_geo_from_geo_data()
 
-        #  if element_size > 0.0:
-        #     gmsh.model.mesh.setSize(gmsh.model.getEntities(), element_size)
+        if element_size > 0.0:
+            gmsh.model.mesh.setSize(gmsh.model.getEntities(), element_size)
 
         # set mesh order
         gmsh.model.mesh.setOrder(order)
