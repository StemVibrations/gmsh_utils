--- conflicted
+++ resolved
@@ -671,9 +671,9 @@
         Extracts geometry data from gmsh model
 
         """
+
         # get all entities
         entities = gmsh.model.get_entities()
-        # new_entities, new_entities_map = gmsh.model.occ.intersect(entities, entities)
 
         geo_data: Dict[str, Dict[str, Any]] = {"points": {},
                                                "lines": {},
@@ -776,10 +776,6 @@
 
         self.synchronize_gmsh()
 
-<<<<<<< HEAD
-    def generate_mesh(self, ndim: int, element_size: float = 0.0, order: int = 1, save_file:bool=False,
-                      mesh_output_dir="./", mesh_name:str="mesh_file", open_gmsh_gui:bool=False):
-=======
     def __add_or_append_to_physical_group(self, name: str, ndim: int, geometry_ids: Sequence[int]):
         """
         Adds or appends geometry ids to a physical group. If the physical group does not exist, it is created.
@@ -838,7 +834,6 @@
         self.extract_geo_data()
 
     def generate_mesh(self, ndim: int, element_size: float = 0.0, order: int = 1):
->>>>>>> a3c5ae7c
         """
         Generates a mesh from the geometry data.
 
@@ -846,10 +841,6 @@
             ndim (int): Dimension of the mesh.
             element_size (float, optional): Element size. Defaults to 0.0.
             order (int, optional): Order of the mesh. Defaults to 1.
-            save_file (bool, optional): If True, saves mesh data to gmsh msh file. (default is False)
-            mesh_name (str): Name of gmsh model and mesh output file.  (default is working directory)
-            mesh_output_dir (str): Output directory of mesh file. (default is `mesh_file`)
-            open_gmsh_gui (bool, optional): User indicates whether to open gmsh interface (default is False)
 
         """
 
@@ -868,21 +859,8 @@
         # parses gmsh mesh data into a mesh data dictionary
         self.extract_mesh_data()
 
-        if save_file:
-            # writes mesh file output in .msh format
-
-            # create directory if it does not exist
-            pathlib.Path(mesh_output_dir).mkdir(parents=True, exist_ok=True)
-            mesh_output_file = (pathlib.Path(mesh_output_dir)/mesh_name).with_suffix(".msh")
-            gmsh.write(str(mesh_output_file))
-
-        # opens Gmsh interface
-        if open_gmsh_gui:
-            gmsh.fltk.run()
-
         # finalize gmsh
         self.finalize_gmsh()
-
 
     @staticmethod
     def finalize_gmsh():
