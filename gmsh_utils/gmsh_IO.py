import pathlib
from typing import Dict, List, Union, Type, Any
from enum import Enum
import re
import gmsh
import numpy as np
import numpy.typing as npt


<<<<<<< HEAD
# todo Put this file in its own package, e.g. GmshUtils

=======
>>>>>>> 218c2035
class ElementType(Enum):
    """
    Enum of the element types as present in Gmsh, where the enum value corresponds to the element type number in gmsh

    """

    LINE_2N = 1
    TRIANGLE_3N = 2
    QUADRANGLE_4N = 3
    TETRAHEDRON_4N = 4
    HEXAHEDRON_8N = 5
    LINE_3N = 8
    TRIANGLE_6N = 9
    TETRAHEDRON_10N = 11
    POINT_1N = 15
    QUADRANGLE_8N = 16
    HEXAHEDRON_20N = 17


class GmshIO:
    """
    Class for reading and writing mesh data to and from Gmsh

    Attributes
    ----------
    mesh_data : Dict
        Dictionary containing the mesh data, i.e. nodal ids and coordinates; and elemental ids, connectivity's
        and element types.
    geo_data : Dict
        Dictionary containing the geometry data, the geometry data contains: points, lines, surfaces, volumes
        and the physical groups.


    """

    def __init__(self):
        self.__mesh_data = {}
        self.__geo_data = {}

    @property
    def mesh_data(self) -> Dict[str, Dict[str, Any]]:
        """
        Returns the mesh data dictionary

        Returns:
            Dict: Dictionary containing the mesh data, i.e. nodal ids and coordinates; and elemental ids, connectivity's
            and element types.
        """

        return self.__mesh_data

<<<<<<< HEAD
    def create_point(self, coordinates: Union[List[float], npt.NDArray[np.float64]], element_size: float) -> List[int]:
=======
    @mesh_data.setter
    def mesh_data(self, mesh_data: Dict[str, Dict[str, Any]]) -> None:
        """
        Sets the mesh data dictionary. For now, an exception is raised if this method is called, this is because the
        mesh data can only be set by internal methods

        Args:
            mesh_data (Dict): Dictionary containing the mesh data, i.e. nodal ids and coordinates; and elemental ids,
            connectivity's and element types.

        Raises:
            Exception: Mesh data can only be set by internal methods.

        Returns:
            None

        """
        raise Exception("Mesh data can only be set by internal methods.")


    @property
    def geo_data(self) -> Dict[str, Dict[str, Any]]:
        """
        Returns the geometry data dictionary

        Returns:
            Dict: Dictionary containing the geometry data, the geometry data contains: points, lines, surfaces, volumes
            and the physical groups.
        """

        return self.__geo_data

    @geo_data.setter
    def geo_data(self, geo_data: Dict[str, Dict[str, Any]]) -> None:
        """
        Sets the geometry data dictionary. For now, an exception is raised if this method is called, this is because the
        geometry data can only be set by internal method.

        Args:
            geo_data (Dict): Dictionary containing the geometry data, the geometry data contains: points, lines,
            surfaces, volumes and the physical groups.

        Raises:
            Exception: Geometry data can only be set by internal methods.

        Returns:
            None
        """

        raise Exception("Geometry data can only be set by internal methods.")


    def create_point(self, coordinates: Union[List[float], npt.NDArray[np.float64]], element_size: float) -> None:
>>>>>>> 218c2035
        """
        Creates points in gmsh.

        Args:
            coordinates (Union[List[float], npt.NDArray[float]]): An Iterable of point x,y,z coordinates.
            element_size (float): The element size.

        Returns:
            None
        """
        x = coordinates[0]
        y = coordinates[1]
        z = coordinates[2]
        point_id = gmsh.model.occ.addPoint(x, y, z, element_size)
        return point_id

    def create_line(self, point_ids: Union[List[int], npt.NDArray[np.int_]]) -> List[int]:
        """
        Creates lines in gmsh.

        Args:
            point_ids (Union[List[int], npt.NDArray[int]]): A list of point tags in order.

        Returns:
            None
        """

        point1 = point_ids[0]
        point2 = point_ids[1]
<<<<<<< HEAD
        line_id = gmsh.model.occ.addLine(point1, point2)
        return line_id
=======
        gmsh.model.geo.addLine(point1, point2)
>>>>>>> 218c2035

    def create_surface(self, line_ids: Union[List[int], npt.NDArray[np.int_]], name_label: str) -> int:
        """
        Creates curve and then surface in gmsh by using line tags.

        Args:
            line_ids (Union[List[int], npt.NDArray[int]]): A list of line tags in order.
            name_label (str): The surface name label provided by user input.

        Returns:
            int: surface id
        """

        curve_loop_id = gmsh.model.occ.addCurveLoop(line_ids)
        surface_id: int = gmsh.model.occ.addPlaneSurface([curve_loop_id])
        surface_ndim = 2
        gmsh.model.setPhysicalName(surface_ndim, surface_id, name_label)
        return surface_id

    def create_volume_by_extruding_surface(self, surface_id: int,
                                           extrusion_length: Union[List[float], npt.NDArray[np.float64]],
                                           name_label: str,
                                           volume_ids: int) -> None:
        """
        Creates volume by extruding a 2D surface

        Args:
            surface_id (int): The surface tag.
            extrusion_length (Union[List[float], npt.NDArray[float]]): The extrusion length in x, y and z direction.
            name_label (str): The volume name label provided by user input
            volume_ids (int): The volume tag.
        Returns:
            None
        """

        surface_ndim = 2
        gmsh.model.occ.extrude([(surface_ndim, surface_id)], extrusion_length[0], extrusion_length[1],
                               extrusion_length[2])
        gmsh.model.setPhysicalName(surface_ndim, volume_ids+1, name_label)

    def generate_point_pairs(self, number_of_layers,
                             number_of_points_in_layers: Union[List[List[float]], npt.NDArray[np.float64]],
                             point_ids) -> List[List[List[int]]]:
        """
        Generates pairs of point IDs which form a line

        Args:

        Returns:
            List[List[int]]: A list of pairs of point IDs which create a line.
        """
        list_point_pairs = []
        first_point_tag = 0
        for i in range(number_of_layers):  # number of layers
            point_pairs = []
            for j in range(number_of_points_in_layers[i] - 1):  # number of points in each layer (-1 for turning back)
                if j == 0:
                    # saving the first point tag in order to return from last point to it
                    first_point_tag = point_ids[i][j]
                # puts two consecutive points tags as the beginning and end of line in an array
                point_pair = [point_ids[i][j], point_ids[i][j+1]]
                point_pairs.append(point_pair)
            # make a pair that connects last point to first point
            last_point_tag = len(point_ids[i])-1
            point_pairs.append([point_ids[i][last_point_tag], first_point_tag])
            list_point_pairs.append(point_pairs)

        return list_point_pairs

    def make_points(self, point_coordinates: Union[List[List[float]], npt.NDArray[np.float64]],
                    default_mesh_size:  float) -> List[None]:
        """Makes points with point tags by getting coordinates.

        Args:
            point_coordinates (Union[List[List[float]], npt.NDArray[np.float64]]): An Iterable of point x,y,z
                                                                                   coordinates.
            default_mesh_size (float): The element size.

        Returns:
            List[None]: A list of point tags.
            """
        list_point_ids = []
        for point in point_coordinates:
            point_id = self.create_point(point, default_mesh_size)
            list_point_ids.append(point_id)
        return list_point_ids

    def make_lines(self, point_pairs: Union[List[List[int]], npt.NDArray[np.int_]]):
        """Makes lines with line tags by getting point pairs.

        Args:
            point_pairs (Union[List[List[int]], npt.NDArray[np.int_]]): A list of pairs of point tags which create a
            line.

        Returns:
            List[List[int]]: A list of line tags.
            """
        list_lines = []
        for i in range(len(point_pairs)):
            lines = []
            for j in range(len(point_pairs[i])):
                line = [point_pairs[i][j][0], point_pairs[i][j][1]]
                line_id = self.create_line(line)
                lines.append(line_id)
            list_lines.append(lines)
        return list_lines

    def make_surfaces(self, line_list: Union[List[List[float]], npt.NDArray[np.float64]], name_label: List[str]):
        """Makes surfaces with surface tags by getting line tags.

        Args:
            line_list (Union[List[List[float]], npt.NDArray[np.float64]]): A list of line tags in order.
            name_label (List[str]): A list of surface name labels provided by user input.

        Returns:
            List[int]: A list of surface tags.
            """
        surfaces = []
        for i in range(len(line_list)):
            surfaces.append(self.create_surface(line_list[i], name_label[i]))

        return surfaces

    def make_volume(self, surface_id: [List[int], npt.NDArray[np.int_]],
                    extrusion_length: Union[List[float], npt.NDArray[np.float64]], name_label: List[str]):
        """Makes volume with volume tags by getting surface tags.

        Args:
            surface_id (Union[List[int], npt.NDArray[np.int_]]): A list of surface tags.
            extrusion_length (Union[List[float], npt.NDArray[np.float64]]): The extrusion length in x, y and z direction
            name_label (List[str]): A list of volume name labels provided by user input.

        Returns:
            List[int]: A list of volume tags.
            """
        volumes = []
        for volume in range(len(surface_id)):
            volumes.append(self.create_volume_by_extruding_surface(surface_id[volume], extrusion_length,
                                                                   name_label[volume], volume))

    def make_geometry_2d(self, point_coordinates: Union[List[List[float]], npt.NDArray[np.float64]],
                         default_mesh_size: float, name_label_list: List[str]) -> List[int]:
        """
        Takes point_pairs and puts their tags as the beginning and end of line in gmsh to create line,
        then creates surface to make 2D geometry.

        Args:
            point_coordinates (Union[List[float], npt.NDArray[np.float64]]): A list of point coordinates.
            default_mesh_size (float): The default mesh size provided by user.
            name_label_list (List[str]): A list of surface name labels provided by user input.

        Returns:
            int: Surface id.
        """
        number_of_layers = len(point_coordinates)
        n_points_in_layers = []  # number of points in each layer
        point_ids_of_layers = []  # list of point ids of coordinates of all layers
        for i in range(number_of_layers):
            n_points_in_layers.append(len(point_coordinates[i]))
            list_point_id = self.make_points(point_coordinates[i], default_mesh_size)
            point_ids_of_layers.append(list_point_id)

        pair_lists = self.generate_point_pairs(number_of_layers, n_points_in_layers, point_ids_of_layers)
        line_lists = self.make_lines(pair_lists)
        surface_ids = self.make_surfaces(line_lists, name_label_list)

        return surface_ids

    def make_geometry_3d(self, point_coordinates: Union[List[List[float]], npt.NDArray[np.float64]],
                         default_mesh_size: float, name_label_list: List[str],
                         extrusion_length: Union[List[float], npt.NDArray[np.float64]], ) -> None:
        """
        Creates 3D geometries by extruding the 2D surface

        Args:
            point_coordinates (Union[List[float], npt.NDArray[float]]): Geometry points coordinates.
                points in an array.
            default_mesh_size (float): The default mesh size provided by user.
            name_label_list (List[str]): A list of labels provided by user input.
            extrusion_length (Union[List[float], npt.NDArray[float]]): The extrusion length in x, y and z direction.

        Returns:
            None
        """

        surfaces = self.make_geometry_2d(point_coordinates, default_mesh_size, name_label_list)
        self.make_volume(surfaces, extrusion_length, name_label_list)

    def remove_duplicates(self):
        """
        Removes duplicate entities from the geometry.

        """
        gmsh.model.occ.removeAllDuplicates()

    @staticmethod
    def get_num_nodes_from_elem_type(elem_type: int) -> int:
        """
        Gets number of nodes from element types

        Args:
            elem_type (int): An integer that defines the type of element.

        Returns:
            int: The number of nodes needed for a type of element.
        """

        # get name from element type enum
        element_name = ElementType(elem_type).name

        # get number of nodes from the enum name
        num_nodes = int(re.findall(r'\d+', element_name)[0])

        return num_nodes

    def generate_gmsh_mesh(self, point_coordinates: Union[List[List[float]], npt.NDArray[np.float64]],
                           extrusion_length: Union[List[float], npt.NDArray[np.float64]],
                           mesh_size: float, dims: int, name_label: List[str], mesh_name: str,
                           mesh_output_dir: str, save_file: bool = False, open_gmsh_gui: bool = False) -> None:
        """
        Creates point pairs by storing point tags of two consecutive points in an array,
        then generates mesh for geometries in gmsh.

        Args:
            point_coordinates (Union[List[List[float]], npt.NDArray[np.float64]]): User input points of the surface as
                a list or ndarray.
            extrusion_length (Union[List[float], npt.NDArray[float]]): The depth of 3D geometry.
            mesh_size (float): The mesh size provided by user.
            dims (int): The dimension of geometry (2=2D or 3=3D).
            name_label (str): The surface name label provided by user input.
            mesh_name (str): Name of gmsh model and mesh output file.
            mesh_output_dir (str): Output directory of mesh file.
            save_file (bool, optional): If True, saves mesh data to gmsh msh file. (default is False)
            open_gmsh_gui (bool, optional): User indicates whether to open gmsh interface (default is False)

        Returns:
            None
        """

        # todo add check for clockwise or anticlockwise

        gmsh.initialize()
        gmsh.model.add(mesh_name)

        # layer_list = self.prepare_inputs(point_coordinates)
        if dims == 3:
            self.make_geometry_3d(point_coordinates, mesh_size, name_label, extrusion_length)

        elif dims == 2:
            self.make_geometry_2d(point_coordinates, mesh_size, name_label)

        self.remove_duplicates()
        gmsh.model.occ.synchronize()
        gmsh.model.mesh.generate(dims)

        # extracts mesh data from gmsh
        self.extract_mesh_data(gmsh.model.mesh)

        if save_file:
            # writes mesh file output in .msh format
            file_extension = ".msh"
            mesh_output_file = mesh_output_dir + mesh_name + file_extension
            gmsh.write(mesh_output_file)

        # opens Gmsh interface
        if open_gmsh_gui:
            gmsh.fltk.run()

        gmsh.finalize()

    def extract_node_data(self, node_tags: npt.NDArray[np.int_],
                          node_coordinates: npt.NDArray[np.float64]) \
            -> Dict[str, Union[npt.NDArray[np.int_], npt.NDArray[np.float64]]]:
        """
        Gets gmsh data belonging to nodal data

        Args:
            node_tags (npt.NDArray[np.int_]): gmsh node ids
            node_coordinates (npt.NDArray[float]) : gmsh node coordinates

        Returns:
            Dict[str, Union[npt.NDArray[np.int_], npt.NDArray[np.float64]]]: A dictionary containing node ids and
            coordinates

        """

        # reshape nodal coordinate array to [num nodes, 3]
        num_nodes = len(node_tags)
        node_coordinates = np.reshape(node_coordinates, (num_nodes, 3))

        return {"coordinates": node_coordinates,
                "ids": node_tags}

    def extract_elements_data(self, elem_types: npt.NDArray[np.int_], elem_tags: List[npt.NDArray[np.int_]],
                              elem_node_tags: List[npt.NDArray[np.int_]]) -> Dict[str, Dict[str, npt.NDArray[np.int_]]]:
        """
        Extracts element data from gmsh mesh

        Args:
            elem_types (npt.NDArray[np.int_]): Element types.
            elem_tags (List[npt.NDArray[np.int_]]): Element tags.
            elem_node_tags (List[npt.NDArray[np.int_]]): Element node tags.

        Returns:
            Dict (Dict[str, Dict[str, npt.NDArray[np.int_]]]): Dictionary which contains element data.

        """

        # initialize empty dictionary
        elements_data: Dict[str, Dict[str, npt.NDArray[np.int_]]] = {}

        # fill dictionary with element data
        for elem_type, elem_tag, elem_node_tag in zip(elem_types, elem_tags, elem_node_tags):
            element_dict = self.extract_element_data(elem_type, elem_tag, elem_node_tag)
            elements_data.update(element_dict)

        return elements_data

    def extract_element_data(self, elem_type: int, elem_tags: npt.NDArray[np.int_],
                             element_connectivities: npt.NDArray[np.int_]) -> \
            Dict[str, Dict[str, npt.NDArray[np.int_]]]:
        """
        Extracts element data from gmsh mesh
        Gets gmsh data belonging to a single element type

        Args:
            elem_type (int): Element type.
            elem_tags (npt.NDArray[np.int_]): Element ids.
            element_connectivities (npt.NDArray[np.int_]): Element node tags.

        Returns:
            dict: Dictionary which contains element data.
        """

        element_name = ElementType(elem_type).name

        n_nodes_per_element = self.get_num_nodes_from_elem_type(elem_type)
        num_elements = len(elem_tags)
        connectivities = np.reshape(element_connectivities, (num_elements, n_nodes_per_element))
        return {element_name: {"element_ids": elem_tags,
                               "connectivities": connectivities}}

    def extract_mesh_data(self, gmsh_mesh: Type[gmsh.model.mesh]):
        """
        Gets gmsh mesh data and stores it in a dictionary

        Args:
            gmsh_mesh (gmsh.model.mesh): The mesh as generated by gmsh.

        """

        mesh_data: Dict[str, Dict[str, Any]] = {"nodes": {},
                                                "elements": {}}

        # get nodal information
<<<<<<< HEAD
        node_tags, node_coords, node_params = gmsh_mesh.getNodes()  # nodes, elements

        # reshape nodal coordinate array to [num nodes, 3]
        num_nodes = len(node_tags)
        node_coordinates = np.reshape(node_coords, (num_nodes, 3))

        mesh_data["nodes"]["coordinates"] = node_coordinates
        mesh_data["nodes"]["ids"] = node_tags
        # get all elemental information
        elem_types, elem_tags, elem_node_tags = gmsh_mesh.getElements()

        # todo, this is unhandy for the future and the connection to kratos,
        #  handier would be to group elements by physical group
        for elem_type, elem_tag, elem_node_tag in zip(elem_types, elem_tags, elem_node_tags):
            element_dict = self.extract_element_data(elem_type, elem_tag, elem_node_tag)
            mesh_data["elements"].update(element_dict)
=======
        node_tags, node_coords, node_params = gmsh_mesh.getNodes()  # nodes
        nodes_dict = self.extract_node_data(node_tags, node_coords)
        mesh_data["nodes"].update(nodes_dict)

        # get all elemental information
        elem_types, elem_tags, elem_node_tags = gmsh_mesh.getElements()

        # todo, this is unhandy for the future and the connection to kratos, handier would be to group elements by physical group
        mesh_data["elements"] = self.extract_elements_data(elem_types, elem_tags, elem_node_tags)

        self.__mesh_data = mesh_data

    def read_gmsh_msh(self, filename: str):
        """
        Reads a Gmsh .msh file and stores the data in a dictionary

        Args:
            filename (str): name of the Gmsh .msh file

        """
        gmsh.initialize()
        gmsh.open(filename)

        self.extract_mesh_data(gmsh.model.mesh)

        gmsh.finalize()

    def get_nodes_in_group(self, group_name: str) -> Dict[str, Union[npt.NDArray[np.int_], npt.NDArray[np.float64]]]:
        """
        Gets all nodes which are part of a certain group

        Args:
            group_name (str): Name of the requested group.

        Returns:
             Dict[str, Union[npt.NDArray[np.int_], npt.NDArray[np.float64]]]: Dictionary which contains nodal data.

        """

        groups = gmsh.model.getPhysicalGroups()

        for group in groups:
            name = gmsh.model.getPhysicalName(group[0], group[1])
            if name == group_name:
                # gets nodes per group
                nodes = gmsh.model.mesh.get_nodes_for_physical_group(group[0], group[1])

                nodes_data = self.extract_node_data(nodes[0], nodes[1])

                return nodes_data

        return {}

    def get_elements_in_group(self, group_name: str) -> Dict[str, Dict[str, npt.NDArray[np.int_]]]:
        """
        Gets all elements which are part of a certain group

        Args:
            group_name (str): Name of the requested group.

        Returns:
            Dict[str, npt.NDArray[np.int_]]: Dictionary which contains element data.

        """

        # Get group dimensions and ids
        groups = gmsh.model.getPhysicalGroups()

        for group in groups:

            # get name of the group
            name = gmsh.model.getPhysicalName(group[0], group[1])

            # if the requested group name is equal to the group, retrieve element data
            if name == group_name:
                # gets elements per group
                entity = gmsh.model.getEntitiesForPhysicalGroup(group[0], group[1])[0]
                elements = gmsh.model.mesh.getElements(entity)

                # extract element data
                element_data = self.extract_elements_data(elements[0], elements[1], elements[2])

                return element_data

        return {}

    def get_boundary_data(self, entity_ndim: int, entity_id: int) -> List[int]:
        """
        Gets lower entities of a certain entity, i.e. get surfaces from a volume; lines from a surface;
        points from a line.

        Args:
            entity_ndim (int): Dimension of the entity.
            entity_id (int): Id of the entity.

        Returns:
            List[int]: List of lower entities.

        """

        # get boundary entities of current entity
        lower_entities = gmsh.model.getBoundary([(entity_ndim, entity_id)])

        # get ids of lower entities
        lower_entity_ids = [entity[1] for entity in lower_entities]

        return lower_entity_ids

    def extract_geo_data(self):
        """
        Extracts geometry data from gmsh model

        """

        # get all entities
        entities = gmsh.model.get_entities()

        geo_data: Dict[str, Dict[str, Any]] = {"points":   {},
                                               "lines":    {},
                                               "surfaces": {},
                                               "volumes":  {},
                                               "physical_groups": {}}

        # loop over all entities
        for entity in entities:

            # get dimension and id of entity
            entity_ndim, entity_id = entity[0], entity[1]

            # get point data
            if entity_ndim == 0:
                geo_data["points"][entity_id] = gmsh.model.get_value(entity_ndim, entity_id, [])
            # get line data
            if entity_ndim == 1:
                geo_data["lines"][entity_id] = self.get_boundary_data(entity_ndim, entity_id)
            # get surface data
            if entity_ndim == 2:
                geo_data["surfaces"][entity_id] = self.get_boundary_data(entity_ndim, entity_id)
            # get volume data
            if entity_ndim == 3:
                geo_data["volumes"][entity_id] = self.get_boundary_data(entity_ndim, entity_id)

        # Get group dimensions and ids
        groups = gmsh.model.getPhysicalGroups()

        # loop over all physical groups
        for group in groups:
            # get name of the group
            name = gmsh.model.getPhysicalName(group[0], group[1])

            # gets entity per group
            entity = gmsh.model.getEntitiesForPhysicalGroup(group[0], group[1])[0]

            # add group to dictionary
            geo_data["physical_groups"][name] = {"ndim": group[0],
                                                 "id": group[1],
                                                 "geometry_id": entity}

        self.__geo_data = geo_data

    def read_gmsh_geo(self, filename: str):
        """
        Reads a Gmsh .geo file and extracts the geometry data.

        Args:
            filename (str): Name of the Gmsh .geo file.

        Raises:
            FileNotFoundError: If the file does not exist.


        """

        if pathlib.Path(filename).exists():
            gmsh.initialize()
            gmsh.open(filename)

            self.extract_geo_data()

            gmsh.finalize()
        else:
            raise FileNotFoundError(f"File {filename} does not exist!")

    def generate_geo_from_geo_data(self):
        """
        Generates a Gmsh geometry data from a geometry data dictionary.

        The curve loops which form the surface are reoriented such that the surfaces are valid.

        """

        # initialize gmsh
        gmsh.initialize()

        # add points to the geometry
        for k, v in self.__geo_data["points"].items():
            gmsh.model.geo.addPoint(v[0], v[1], v[2], tag=k)

        # add lines to the geometry
        for k, v in self.__geo_data["lines"].items():
            gmsh.model.geo.addLine(v[0],v[1], tag=k)

        # add surfaces to the geometry
        for k, v in self.__geo_data["surfaces"].items():
            gmsh.model.geo.addCurveLoop(v, tag=k, reorient=True)
            gmsh.model.geo.addPlaneSurface([k], tag=k)

        # add volumes to the geometry
        for k, v in self.__geo_data["volumes"].items():
            gmsh.model.geo.addSurfaceLoop(v, tag=k)
            gmsh.model.geo.add_volume([k], tag=k)

        # add physical groups to the geometry
        for k, v in self.__geo_data["physical_groups"].items():
            gmsh.model.addPhysicalGroup(v["ndim"], [v["geometry_id"]], tag=v["id"], name=k)
>>>>>>> 218c2035

        # synchronize the geometry
        gmsh.model.geo.synchronize()<|MERGE_RESOLUTION|>--- conflicted
+++ resolved
@@ -7,11 +7,8 @@
 import numpy.typing as npt
 
 
-<<<<<<< HEAD
 # todo Put this file in its own package, e.g. GmshUtils
 
-=======
->>>>>>> 218c2035
 class ElementType(Enum):
     """
     Enum of the element types as present in Gmsh, where the enum value corresponds to the element type number in gmsh
@@ -63,9 +60,6 @@
 
         return self.__mesh_data
 
-<<<<<<< HEAD
-    def create_point(self, coordinates: Union[List[float], npt.NDArray[np.float64]], element_size: float) -> List[int]:
-=======
     @mesh_data.setter
     def mesh_data(self, mesh_data: Dict[str, Dict[str, Any]]) -> None:
         """
@@ -119,7 +113,7 @@
 
 
     def create_point(self, coordinates: Union[List[float], npt.NDArray[np.float64]], element_size: float) -> None:
->>>>>>> 218c2035
+    def create_point(self, coordinates: Union[List[float], npt.NDArray[np.float64]], element_size: float) -> List[int]:
         """
         Creates points in gmsh.
 
@@ -149,12 +143,10 @@
 
         point1 = point_ids[0]
         point2 = point_ids[1]
-<<<<<<< HEAD
+        gmsh.model.geo.addLine(point1, point2)
+
         line_id = gmsh.model.occ.addLine(point1, point2)
         return line_id
-=======
-        gmsh.model.geo.addLine(point1, point2)
->>>>>>> 218c2035
 
     def create_surface(self, line_ids: Union[List[int], npt.NDArray[np.int_]], name_label: str) -> int:
         """
@@ -411,7 +403,7 @@
         gmsh.model.mesh.generate(dims)
 
         # extracts mesh data from gmsh
-        self.extract_mesh_data(gmsh.model.mesh)
+        self.__mesh_data = self.extract_mesh_data(gmsh.model.mesh)
 
         if save_file:
             # writes mesh file output in .msh format
@@ -490,13 +482,14 @@
         """
 
         element_name = ElementType(elem_type).name
-
         n_nodes_per_element = self.get_num_nodes_from_elem_type(elem_type)
         num_elements = len(elem_tags)
         connectivities = np.reshape(element_connectivities, (num_elements, n_nodes_per_element))
+
         return {element_name: {"element_ids": elem_tags,
                                "connectivities": connectivities}}
 
+
     def extract_mesh_data(self, gmsh_mesh: Type[gmsh.model.mesh]):
         """
         Gets gmsh mesh data and stores it in a dictionary
@@ -510,24 +503,6 @@
                                                 "elements": {}}
 
         # get nodal information
-<<<<<<< HEAD
-        node_tags, node_coords, node_params = gmsh_mesh.getNodes()  # nodes, elements
-
-        # reshape nodal coordinate array to [num nodes, 3]
-        num_nodes = len(node_tags)
-        node_coordinates = np.reshape(node_coords, (num_nodes, 3))
-
-        mesh_data["nodes"]["coordinates"] = node_coordinates
-        mesh_data["nodes"]["ids"] = node_tags
-        # get all elemental information
-        elem_types, elem_tags, elem_node_tags = gmsh_mesh.getElements()
-
-        # todo, this is unhandy for the future and the connection to kratos,
-        #  handier would be to group elements by physical group
-        for elem_type, elem_tag, elem_node_tag in zip(elem_types, elem_tags, elem_node_tags):
-            element_dict = self.extract_element_data(elem_type, elem_tag, elem_node_tag)
-            mesh_data["elements"].update(element_dict)
-=======
         node_tags, node_coords, node_params = gmsh_mesh.getNodes()  # nodes
         nodes_dict = self.extract_node_data(node_tags, node_coords)
         mesh_data["nodes"].update(nodes_dict)
@@ -743,7 +718,6 @@
         # add physical groups to the geometry
         for k, v in self.__geo_data["physical_groups"].items():
             gmsh.model.addPhysicalGroup(v["ndim"], [v["geometry_id"]], tag=v["id"], name=k)
->>>>>>> 218c2035
 
         # synchronize the geometry
         gmsh.model.geo.synchronize()