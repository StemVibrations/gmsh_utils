--- conflicted
+++ resolved
@@ -43,12 +43,8 @@
     def __init__(self):
         self.__mesh_data = {}
 
-<<<<<<< HEAD
-    def create_point(self, coordinates, mesh_size=0, id=None):
-=======
     @property
     def mesh_data(self) -> Dict[str, object]:
->>>>>>> 6dbe2262
         """
         Returns the mesh data dictionary
 
@@ -76,11 +72,7 @@
         z = coordinates[2]
         gmsh.model.geo.addPoint(x, y, z, element_size)
 
-<<<<<<< HEAD
-    def create_line(self, point_ids, id=None):
-=======
     def create_line(self, point_ids: Union[List[int], npt.NDArray[np.int_]]) -> None:
->>>>>>> 6dbe2262
         """
         Creates lines in gmsh.
 
@@ -280,9 +272,6 @@
 
         gmsh.finalize()
 
-<<<<<<< HEAD
-        return mesh_data
-
     def extract_node_data(self, node_tags, node_coordinates):
         """
         Gets gmsh data belonging to nodal data
@@ -309,15 +298,11 @@
 
         return elements_data
 
-    def extract_element_data(self, elem_type, elem_tags, elem_node_tags):
-        """
-        Gets gmsh data belonging to a single element type
-=======
     def extract_element_data(self, elem_type: int, elem_tags: List[int], element_connectivities: List[int]) -> \
             Dict[str, object]:
         """
         Extracts element data from gmsh mesh
->>>>>>> 6dbe2262
+        Gets gmsh data belonging to a single element type
 
         Args:
             elem_type (int): Element type.
@@ -362,7 +347,6 @@
         # todo, this is unhandy for the future and the connection to kratos, handier would be to group elements by physical group
         mesh_data["elements"] = self.extract_elements_data(elem_types, elem_tags, elem_node_tags)
 
-<<<<<<< HEAD
         return mesh_data
 
     def read_gmsh_msh(self, filename):
@@ -494,7 +478,4 @@
     gmsh_io.generate_geo_from_geo_data( geo_data)
 
     gmsh_io.get_nodes_in_group("embankment")
-    gmsh_io.get_elements_in_group("embankment")
-=======
-        return mesh_data
->>>>>>> 6dbe2262
+    gmsh_io.get_elements_in_group("embankment")