--- conflicted
+++ resolved
@@ -1,6 +1,6 @@
 from gmsh_utils.gmsh_IO import GmshIO
-# from gmsh_IO import GmshIO
-from tests.utils import TestUtils
+from utils import TestUtils
+
 import numpy as np
 import pytest
 
@@ -123,7 +123,6 @@
                                    save_file, open_gmsh_gui)
 
         mesh_data = gmsh_io.mesh_data
-
 
         assert mesh_data["nodes"]["coordinates"].size > 0  # check if node_coords is not empty
         assert mesh_data["nodes"]["ids"].size > 0  # check if node_tags is not empty
@@ -269,6 +268,13 @@
 
         # todo sort point ids in surface, because occ reorients them, we cannot check for orientation,
         #  and make this todo a regular comment
+
+
+
+
+
+        # check if expected and actual geo data are equal
+        TestUtils.assert_dictionary_almost_equal(geo_data, new_geo_data)
 
     def test_generate_mesh(self):
         """
@@ -312,10 +318,5 @@
                                                                                     [3],
                                                                                     [4]])}}}
 
-<<<<<<< HEAD
-        # check if expected and actual geo data are equal
-        TestUtils.assert_dictionary_almost_equal(geo_data, new_geo_data)
-=======
         # check if the coordinates of the points are correct
-        TestUtils.assert_dictionary_almost_equal(expected_mesh_data, mesh_data)
->>>>>>> 962a0e15
+        TestUtils.assert_dictionary_almost_equal(expected_mesh_data, mesh_data)