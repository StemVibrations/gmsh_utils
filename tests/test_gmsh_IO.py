--- conflicted
+++ resolved
@@ -80,23 +80,9 @@
         Checks whether mesh data generated for 2D geometries is not empty.
 
         """
-<<<<<<< HEAD
-        # define the global mesh size
-        global_mesh_size = -1
-        # define the points of the surface as a list of tuples
-        input_points_list = [[(0, 0, 0), (3, 0, 0), (3, 1, 0), (0, 1, 0)],
-                             [(3, 0, 0), (5, 0, 0), (5, 1, 0), (4, 1.5, 0), (3, 1, 0)],
-                             [(0, 1, 0), (2, 1, 0), (2, 3, 0), (0, 3, 0)],
-                             [(2, 1, 0), (3, 1, 0), (4, 1.5, 0), (5, 1, 0), (5, 3, 0), (2, 3, 0)],
-                             [(0, 3, 0), (2.5, 3, 0), (2, 4, 0), (0, 4, 0)],
-                             [(0.8, 4, 0), (1.2, 4, 0), (1.2, 4.1, 0), (0.8, 4.1, 0)]]
-        # define the name labels for the surfaces
-        name_label_list = ["First Soil Layer", "FSL", "Second Soil Layer", "SSL", "Embankment", "Soil Ballast"]
-=======
         # define the default mesh size
         default_mesh_size = -1
 
->>>>>>> f5b4d7a0
         # define geometry dimension; input "3" for 3D to extrude the 2D surface, input "2" for 2D
         dims = 2
 
@@ -131,12 +117,7 @@
 
         gmsh_io = GmshIO()
 
-<<<<<<< HEAD
-        gmsh_io.generate_geometry(input_points_list, name_label_list, extrusion_length, dims,
-                                  mesh_output_name, global_mesh_size)
-=======
         gmsh_io.generate_geometry(input_dict, mesh_output_name)
->>>>>>> f5b4d7a0
         gmsh_io.generate_extract_mesh(dims, mesh_output_name, mesh_output_dir, save_file, open_gmsh_gui)
 
         mesh_data = gmsh_io.mesh_data
@@ -158,23 +139,9 @@
 
         """
 
-<<<<<<< HEAD
-        # define the global mesh size
-        global_mesh_size = -1
-        # define the points of the surface as a list of tuples
-        input_points_list = [[(0, 0, 0), (3, 0, 0), (3, 1, 0), (0, 1, 0)],
-                             [(3, 0, 0), (5, 0, 0), (5, 1, 0), (4, 1.5, 0), (3, 1, 0)],
-                             [(0, 1, 0), (2, 1, 0), (2, 3, 0), (0, 3, 0)],
-                             [(2, 1, 0), (3, 1, 0), (4, 1.5, 0), (5, 1, 0), (5, 3, 0), (2, 3, 0)],
-                             [(0, 3, 0), (2.5, 3, 0), (2, 4, 0), (0, 4, 0)],
-                             [(0.8, 4, 0), (1.2, 4, 0), (1.2, 4.1, 0), (0.8, 4.1, 0)]]
-        # define the name labels for the surfaces
-        name_label_list = ["First Soil Layer", "FSL", "Second Soil Layer", "SSL", "Embankment", "Soil Ballast"]
-=======
         # define the default mesh size
         default_mesh_size = 1
 
->>>>>>> f5b4d7a0
         # define geometry dimension; input "3" for 3D to extrude the 2D surface, input "2" for 2D
         dims = 3
         # if 3D, input depth of geometry to be extruded from 2D surface
@@ -217,12 +184,7 @@
 
         gmsh_io = GmshIO()
 
-<<<<<<< HEAD
-        gmsh_io.generate_geometry(input_points_list, name_label_list, extrusion_length, dims,
-                                  mesh_output_name, global_mesh_size)
-=======
         gmsh_io.generate_geometry(input_dict, mesh_output_name)
->>>>>>> f5b4d7a0
         gmsh_io.generate_extract_mesh(dims, mesh_output_name, mesh_output_dir, save_file, open_gmsh_gui)
 
         mesh_data = gmsh_io.mesh_data
@@ -418,6 +380,7 @@
     def test_generate_mesh(self):
         """
         Checks whether a mesh is generated correctly from a gmsh .geo file. A 2D block mesh is generated.
+
         """
 
         geo_file = r"tests/test_data/block_2D.geo"
@@ -510,20 +473,9 @@
         Checks whether geometry data in 2D geometry has physical groups
         """
 
-<<<<<<< HEAD
-        # define the global mesh size
-        global_mesh_size = -1
-        # define the points of the surface as a list of tuples
-        input_points_list = [[(0, 0, 0), (3, 0, 0), (3, 1, 0), (0, 1, 0)],
-                             [(0, 1, 0), (3, 1, 0), (3, 2, 0), (0, 2, 0)],
-                             [(1, 2, 0), (2, 2, 0), (2, 2.5, 0), (1, 2.5, 0)]]
-        # define the name labels for the surfaces
-        name_label_list = ["Soil Layer", "Soil Embankment", "Soil Ballast"]
-=======
         # define the default mesh size
         default_mesh_size = -1
 
->>>>>>> f5b4d7a0
         # define geometry dimension; input "3" for 3D to extrude the 2D surface, input "2" for 2D
         dims = 2
 
@@ -543,12 +495,7 @@
 
         gmsh_io = GmshIO()
 
-<<<<<<< HEAD
-        gmsh_io.generate_geometry(input_points_list, name_label_list, extrusion_length, dims,
-                                  mesh_output_name, global_mesh_size)
-=======
         gmsh_io.generate_geometry(input_dict, mesh_output_name)
->>>>>>> f5b4d7a0
 
         geo_data = gmsh_io.geo_data
 
@@ -562,22 +509,12 @@
     def test_physical_groups_in_geometry_data_3D(self):
         """
         Checks whether geometry data in 3D geometry has physical groups
-        """
-<<<<<<< HEAD
-        # define the global mesh size
-        global_mesh_size = 1
-        # define the points of the surface as a list of tuples
-        input_points_list = [[(0, 0, 0), (3, 0, 0), (3, 1, 0), (0, 1, 0)],
-                             [(0, 1, 0), (3, 1, 0), (3, 2, 0), (0, 2, 0)],
-                             [(1, 2, 0), (2, 2, 0), (2, 2.5, 0), (1, 2.5, 0)]]
-        # define the name labels for the surfaces
-        name_label_list = ["Soil Layer", "Soil Embankment", "Soil Ballast"]
-=======
+
+        """
 
         # define the default mesh size
         default_mesh_size = 1
 
->>>>>>> f5b4d7a0
         # define geometry dimension; input "3" for 3D to extrude the 2D surface, input "2" for 2D
         dims = 3
         # if 3D, input depth of geometry to be extruded from 2D surface
@@ -599,13 +536,8 @@
                                        "ndim": dims,
                                        "extrusion_length": extrusion_length}}
 
-<<<<<<< HEAD
-        gmsh_io.generate_geometry(input_points_list, name_label_list, extrusion_length, dims,
-                                  mesh_output_name, global_mesh_size)
-=======
         gmsh_io = GmshIO()
         gmsh_io.generate_geometry(input_dict, mesh_output_name)
->>>>>>> f5b4d7a0
 
         geo_data = gmsh_io.geo_data
 
@@ -1200,14 +1132,6 @@
         # generate mesh
         gmsh_io.generate_mesh(1, element_size=0.5)
 
-<<<<<<< HEAD
-        expected_filled_mesh_data = {'elements': {'LINE_2N': {'connectivities': [[1, 3], [3, 2]],
-                                                              'element_ids': [1, 2]},
-                                                  'POINT_1N': {'connectivities': [[1], [2]],
-                                                               'element_ids': [3, 4]}},
-                                     'nodes': {'coordinates': [[0., 0., 0.], [1., 0., 0.], [0.5, 0., 0.]],
-                                               'ids': [1, 2, 3]}}
-=======
         expected_filled_mesh_data = {
             "ndim": 1,
             'elements': {'LINE_2N': {1: [1, 3],
@@ -1218,7 +1142,6 @@
                       2: [1., 0., 0.],
                       3: [0.5, 0., 0.]},
             'physical_groups': {'test': {"ndim": 1, 'element_ids': [1, 2], "node_ids": [1, 2, 3], "element_type": "LINE_2N"}}}
->>>>>>> f5b4d7a0
 
         # check if mesh data is filled after generating mesh
         TestUtils.assert_dictionary_almost_equal(gmsh_io.mesh_data, expected_filled_mesh_data)
@@ -1234,7 +1157,275 @@
         gmsh_io.generate_mesh(1, element_size=0.5)
         TestUtils.assert_dictionary_almost_equal(gmsh_io.mesh_data, expected_filled_mesh_data)
 
-<<<<<<< HEAD
+    def test_make_geometry_0D(self):
+        """
+        Checks whether a 0D geometry is created correctly.
+        """
+
+        # define point coordinates
+        point_coordinates = [(0, 0, 0), (1, 0, 0), (2, 1, 0)]
+
+        # initialize gmsh
+        gmsh_io = GmshIO()
+        gmsh.initialize()
+
+        # create multiple points and add to physical group
+        gmsh_io.make_geometry_0d(point_coordinates, "point_group")
+
+        # synchronize gmsh
+        gmsh_io.synchronize_gmsh()
+        gmsh_io.extract_geo_data()
+
+        # check if geo data is filled after synchronizing
+        expected_filled_geo_data = {'points': {1: [0., 0., 0.],
+                                               2: [1., 0., 0.],
+                                               3: [2., 1., 0.]},
+                                    'lines': {},
+                                    'surfaces': {},
+                                    'volumes': {},
+                                    'physical_groups': {'point_group': {'geometry_ids': [1, 2, 3], 'id': 1, 'ndim': 0}}}
+
+        TestUtils.assert_dictionary_almost_equal(gmsh_io.geo_data, expected_filled_geo_data)
+
+    def test_make_geometry_1D(self):
+        """
+        Checks whether a 1D geometry is created correctly.
+        """
+
+        # define point coordinates
+        point_coordinates = [(0, 0, 0), (1, 0, 0), (2, 1, 0)]
+
+        # initialize gmsh
+        gmsh_io = GmshIO()
+        gmsh.initialize()
+
+        # create multiple points and add to physical group
+        gmsh_io.make_geometry_1d(point_coordinates, "line_group")
+
+        # synchronize gmsh
+        gmsh_io.synchronize_gmsh()
+        gmsh_io.extract_geo_data()
+
+        # check if geo data is filled after synchronizing
+        expected_filled_geo_data = {'points': {1: [0., 0., 0.],
+                                               2: [1., 0., 0.],
+                                               3: [2., 1., 0.]},
+                                    'lines': {1: [1, 2], 2: [2, 3]},
+                                    'surfaces': {},
+                                    'volumes': {},
+                                    'physical_groups': {'line_group': {'geometry_ids': [1, 2], 'id': 1, 'ndim': 1}}}
+
+        TestUtils.assert_dictionary_almost_equal(gmsh_io.geo_data, expected_filled_geo_data)
+
+    def test_make_geometry_2D(self):
+        """
+        Checks whether a 2D geometry is created correctly.
+        """
+
+        # define point coordinates
+        point_coordinates = [(0, 0, 0), (1, 0, 0), (2, 1, 0)]
+
+        # initialize gmsh
+        gmsh_io = GmshIO()
+        gmsh.initialize()
+
+        # create multiple points and add to physical group
+        gmsh_io.make_geometry_2d(point_coordinates, "surface_group")
+
+        # synchronize gmsh
+        gmsh_io.synchronize_gmsh()
+        gmsh_io.extract_geo_data()
+
+        # check if geo data is filled after synchronizing
+        expected_filled_geo_data = {'points': {1: [0., 0., 0.],
+                                               2: [1., 0., 0.],
+                                               3: [2., 1., 0.]},
+                                    'lines': {1: [1, 2], 2: [2, 3], 3: [3, 1]},
+                                    'surfaces': {1: [1, 2, 3]},
+                                    'volumes': {},
+                                    'physical_groups': {'surface_group': {'geometry_ids': [1], 'id': 1, 'ndim': 2}}}
+
+        TestUtils.assert_dictionary_almost_equal(gmsh_io.geo_data, expected_filled_geo_data)
+
+    def test_make_geometry_3D_by_extrusion(self):
+        """
+        Checks whether a 3D geometry is created correctly by extruding a 2D geometry.
+        """
+
+        # define point coordinates
+        point_coordinates = [(0, 0, 0), (1, 0, 0), (2, 1, 0)]
+
+        # initialize gmsh
+        gmsh_io = GmshIO()
+        gmsh.initialize()
+
+        extrusion_length = [0, 0, 1]
+        # create multiple points and add to physical group
+        gmsh_io.make_geometry_3d_by_extrusion(point_coordinates, extrusion_length, "volume_group")
+
+        # synchronize gmsh
+        gmsh_io.synchronize_gmsh()
+        gmsh_io.extract_geo_data()
+
+        # check if geo data is filled after synchronizing
+        expected_filled_geo_data = {'points': {1: [0., 0., 0.],
+                                               2: [1., 0., 0.],
+                                               3: [2., 1., 0.],
+                                               4: [0., 0., 1.],
+                                               5: [1., 0., 1.],
+                                               6: [2., 1., 1.]},
+                                    'lines': {1: [1, 2], 2: [2, 3], 3: [3, 1], 4: [1, 4], 5: [2, 5], 6: [4, 5],
+                                              7: [3, 6], 8: [5, 6], 9: [6, 4]},
+                                    'surfaces': {1: [1, 2, 3], 2: [4, 6, -5, -1], 3: [5, 8, -7, -2], 4: [7, 9, -4, -3],
+                                                 5: [6, 8, 9]},
+                                    'volumes': {1: [-2, -3, -4, -1, 5]},
+                                    'physical_groups': {'volume_group': {'geometry_ids': [1], 'id': 1, 'ndim': 3}}}
+
+        TestUtils.assert_dictionary_almost_equal(gmsh_io.geo_data, expected_filled_geo_data)
+
+    def test_mesh_file_not_found(self):
+        """
+        Checks whether an error is raised if the mesh file is not found.
+
+        """
+        gmsh_io = GmshIO()
+        pytest.raises(FileNotFoundError, gmsh_io.read_gmsh_msh, "not_existing_file.msh")
+
+    def test_geo_file_not_found(self):
+        """
+        Checks whether an error is raised if the geo file is not found.
+
+        """
+        gmsh_io = GmshIO()
+        pytest.raises(FileNotFoundError, gmsh_io.read_gmsh_geo, "not_existing_file.geo")
+
+    def test_add_physical_group(self):
+        """
+        Checks whether physical groups are added correctly. This test checks whether the physical group is added
+        correctly for a 0D geometry, 1D geometry, 2D geometry and 3D geometry.
+
+        """
+
+        # initialize gmsh and create a 3D geometry
+        gmsh_io = GmshIO()
+        gmsh.initialize()
+        gmsh_io.make_geometry_3d_by_extrusion([(0, 0, 0), (1, 0, 0), (2, 1, 0)],[0,0,1] , "volume_group")
+
+        # add physical group for all dimensions
+        gmsh_io.add_physical_group("new_volume_group", 3, [1])
+        gmsh_io.add_physical_group("new_surface_group", 2, [1])
+        gmsh_io.add_physical_group("new_line_group", 1, [1])
+        gmsh_io.add_physical_group("new_point_group", 0, [1])
+
+        geo_data = gmsh_io.geo_data
+
+        # set expected data
+        expected_group_data = {"new_volume_group": {"geometry_ids": [1], "id": 2, "ndim": 3},
+                               "new_surface_group": {"geometry_ids": [1], "id": 3, "ndim": 2},
+                               "new_line_group": {"geometry_ids": [1], "id": 4, "ndim": 1},
+                               "new_point_group": {"geometry_ids": [1], "id": 5, "ndim": 0},
+                               "volume_group": {"geometry_ids": [1], "id": 1, "ndim": 3}}
+
+        # check if physical groups are added correctly
+        TestUtils.assert_dictionary_almost_equal(geo_data["physical_groups"], expected_group_data)
+
+    def test_add_point_at_surface_point(self):
+        """
+        Checks whether a point is added at the surface point correctly. Both the physical groups of the surface and the
+        point should be maintained.
+        """
+
+        gmsh_io = GmshIO()
+
+        # create surface input
+        input_surface = {'surface': {"coordinates": [(0, 0, 0), (3, 0, 0), (3, 1, 0), (0, 1, 0)],
+                                     "ndim": 2}}
+
+        # create point input
+        input_point = {'point': {"coordinates": [(0, 0, 0)],
+                                 "ndim": 0}}
+
+        # generate point after surface
+        gmsh_io.generate_geometry(input_surface, "")
+        gmsh_io.generate_geometry(input_point, "")
+
+        output_group_names = list(gmsh_io.geo_data["physical_groups"].keys())
+        expected_group_names = ['surface', 'point']
+
+        # check if all groups are added
+        for group_name in expected_group_names:
+            assert group_name in output_group_names
+
+        assert gmsh_io.geo_data["physical_groups"]["surface"]["geometry_ids"] == [1]
+        assert gmsh_io.geo_data["physical_groups"]["point"]["geometry_ids"] == [1]
+
+    def test_add_multiple_points_at_surface_points(self):
+        """
+        Checks whether multiple points are added at the surface points correctly. Both the physical groups of the
+        surface and the points should be maintained.
+        """
+
+        gmsh_io = GmshIO()
+
+        # create surface input
+        input_surface = {'surface': {"coordinates": [(0, 0, 0), (3, 0, 0), (3, 1, 0), (0, 1, 0)],
+                                     "ndim": 2}}
+
+        # create point input
+        input_point = {'point': {"coordinates": [(3, 1, 0), (0, 1, 0)],
+                                 "ndim": 0}}
+
+        # generate point after surface
+        gmsh_io.generate_geometry(input_surface, "")
+        gmsh_io.generate_geometry(input_point, "")
+
+        output_group_names = list(gmsh_io.geo_data["physical_groups"].keys())
+        expected_group_names = ['surface', 'point']
+
+        # check if all groups are added
+        for group_name in expected_group_names:
+            assert group_name in output_group_names
+
+        assert gmsh_io.geo_data["physical_groups"]["surface"]["geometry_ids"] == [1]
+        assert gmsh_io.geo_data["physical_groups"]["point"]["geometry_ids"] == [3, 4]
+
+    def test_add_multiple_point_groups_to_surface_point(self):
+        """
+        Checks whether multiple points each in a different group added at the surface same points correctly.
+        All the physical groups of the surface and the points should be maintained.
+
+        """
+
+        gmsh_io = GmshIO()
+
+        # create surface input
+        input_surface = {'surface': {"coordinates": [(0, 0, 0), (3, 0, 0), (3, 1, 0), (0, 1, 0)],
+                                     "ndim": 2}}
+
+        # create point input
+        input_point = {'point1': {"coordinates": [(3, 1, 0)],
+                                  "ndim": 0}}
+
+        # create point input
+        input_point2 = {'point2': {"coordinates": [(3, 1, 0)],
+                                   "ndim": 0}}
+
+        # generate point after surface
+        gmsh_io.generate_geometry(input_surface, "")
+        gmsh_io.generate_geometry(input_point, "")
+        gmsh_io.generate_geometry(input_point2, "")
+
+        output_group_names = list(gmsh_io.geo_data["physical_groups"].keys())
+        expected_group_names = ['surface', 'point1','point2']
+
+        # check if all groups are added
+        for group_name in expected_group_names:
+            assert group_name in output_group_names
+
+        assert gmsh_io.geo_data["physical_groups"]["surface"]["geometry_ids"] == [1]
+        assert gmsh_io.geo_data["physical_groups"]["point1"]["geometry_ids"] == [3]
+        assert gmsh_io.geo_data["physical_groups"]["point2"]["geometry_ids"] == [3]
+
     def test_set_mesh_size_of_group_1D(self):
 
         geo_data = {'points': {1: [0., 0., 0.], 2: [5., 0., 0.]},
@@ -1375,274 +1566,4 @@
             dumped_data = pickle.load(file)
 
         # Assert that the dumped data is the same as the original mesh data
-        TestUtils.assert_dictionary_almost_equal(mesh_data, dumped_data)
-=======
-    def test_make_geometry_0D(self):
-        """
-        Checks whether a 0D geometry is created correctly.
-        """
-
-        # define point coordinates
-        point_coordinates = [(0, 0, 0), (1, 0, 0), (2, 1, 0)]
-
-        # initialize gmsh
-        gmsh_io = GmshIO()
-        gmsh.initialize()
-
-        # create multiple points and add to physical group
-        gmsh_io.make_geometry_0d(point_coordinates, "point_group")
-
-        # synchronize gmsh
-        gmsh_io.synchronize_gmsh()
-        gmsh_io.extract_geo_data()
-
-        # check if geo data is filled after synchronizing
-        expected_filled_geo_data = {'points': {1: [0., 0., 0.],
-                                               2: [1., 0., 0.],
-                                               3: [2., 1., 0.]},
-                                    'lines': {},
-                                    'surfaces': {},
-                                    'volumes': {},
-                                    'physical_groups': {'point_group': {'geometry_ids': [1, 2, 3], 'id': 1, 'ndim': 0}}}
-
-        TestUtils.assert_dictionary_almost_equal(gmsh_io.geo_data, expected_filled_geo_data)
-
-    def test_make_geometry_1D(self):
-        """
-        Checks whether a 1D geometry is created correctly.
-        """
-
-        # define point coordinates
-        point_coordinates = [(0, 0, 0), (1, 0, 0), (2, 1, 0)]
-
-        # initialize gmsh
-        gmsh_io = GmshIO()
-        gmsh.initialize()
-
-        # create multiple points and add to physical group
-        gmsh_io.make_geometry_1d(point_coordinates, "line_group")
-
-        # synchronize gmsh
-        gmsh_io.synchronize_gmsh()
-        gmsh_io.extract_geo_data()
-
-        # check if geo data is filled after synchronizing
-        expected_filled_geo_data = {'points': {1: [0., 0., 0.],
-                                               2: [1., 0., 0.],
-                                               3: [2., 1., 0.]},
-                                    'lines': {1: [1, 2], 2: [2, 3]},
-                                    'surfaces': {},
-                                    'volumes': {},
-                                    'physical_groups': {'line_group': {'geometry_ids': [1, 2], 'id': 1, 'ndim': 1}}}
-
-        TestUtils.assert_dictionary_almost_equal(gmsh_io.geo_data, expected_filled_geo_data)
-
-    def test_make_geometry_2D(self):
-        """
-        Checks whether a 2D geometry is created correctly.
-        """
-
-        # define point coordinates
-        point_coordinates = [(0, 0, 0), (1, 0, 0), (2, 1, 0)]
-
-        # initialize gmsh
-        gmsh_io = GmshIO()
-        gmsh.initialize()
-
-        # create multiple points and add to physical group
-        gmsh_io.make_geometry_2d(point_coordinates, "surface_group")
-
-        # synchronize gmsh
-        gmsh_io.synchronize_gmsh()
-        gmsh_io.extract_geo_data()
-
-        # check if geo data is filled after synchronizing
-        expected_filled_geo_data = {'points': {1: [0., 0., 0.],
-                                               2: [1., 0., 0.],
-                                               3: [2., 1., 0.]},
-                                    'lines': {1: [1, 2], 2: [2, 3], 3: [3, 1]},
-                                    'surfaces': {1: [1, 2, 3]},
-                                    'volumes': {},
-                                    'physical_groups': {'surface_group': {'geometry_ids': [1], 'id': 1, 'ndim': 2}}}
-
-        TestUtils.assert_dictionary_almost_equal(gmsh_io.geo_data, expected_filled_geo_data)
-
-    def test_make_geometry_3D_by_extrusion(self):
-        """
-        Checks whether a 3D geometry is created correctly by extruding a 2D geometry.
-        """
-
-        # define point coordinates
-        point_coordinates = [(0, 0, 0), (1, 0, 0), (2, 1, 0)]
-
-        # initialize gmsh
-        gmsh_io = GmshIO()
-        gmsh.initialize()
-
-        extrusion_length = [0, 0, 1]
-        # create multiple points and add to physical group
-        gmsh_io.make_geometry_3d_by_extrusion(point_coordinates, extrusion_length, "volume_group")
-
-        # synchronize gmsh
-        gmsh_io.synchronize_gmsh()
-        gmsh_io.extract_geo_data()
-
-        # check if geo data is filled after synchronizing
-        expected_filled_geo_data = {'points': {1: [0., 0., 0.],
-                                               2: [1., 0., 0.],
-                                               3: [2., 1., 0.],
-                                               4: [0., 0., 1.],
-                                               5: [1., 0., 1.],
-                                               6: [2., 1., 1.]},
-                                    'lines': {1: [1, 2], 2: [2, 3], 3: [3, 1], 4: [1, 4], 5: [2, 5], 6: [4, 5],
-                                              7: [3, 6], 8: [5, 6], 9: [6, 4]},
-                                    'surfaces': {1: [1, 2, 3], 2: [4, 6, -5, -1], 3: [5, 8, -7, -2], 4: [7, 9, -4, -3],
-                                                 5: [6, 8, 9]},
-                                    'volumes': {1: [-2, -3, -4, -1, 5]},
-                                    'physical_groups': {'volume_group': {'geometry_ids': [1], 'id': 1, 'ndim': 3}}}
-
-        TestUtils.assert_dictionary_almost_equal(gmsh_io.geo_data, expected_filled_geo_data)
-
-    def test_mesh_file_not_found(self):
-        """
-        Checks whether an error is raised if the mesh file is not found.
-
-        """
-        gmsh_io = GmshIO()
-        pytest.raises(FileNotFoundError, gmsh_io.read_gmsh_msh, "not_existing_file.msh")
-
-    def test_geo_file_not_found(self):
-        """
-        Checks whether an error is raised if the geo file is not found.
-
-        """
-        gmsh_io = GmshIO()
-        pytest.raises(FileNotFoundError, gmsh_io.read_gmsh_geo, "not_existing_file.geo")
-
-    def test_add_physical_group(self):
-        """
-        Checks whether physical groups are added correctly. This test checks whether the physical group is added
-        correctly for a 0D geometry, 1D geometry, 2D geometry and 3D geometry.
-
-        """
-
-        # initialize gmsh and create a 3D geometry
-        gmsh_io = GmshIO()
-        gmsh.initialize()
-        gmsh_io.make_geometry_3d_by_extrusion([(0, 0, 0), (1, 0, 0), (2, 1, 0)],[0,0,1] , "volume_group")
-
-        # add physical group for all dimensions
-        gmsh_io.add_physical_group("new_volume_group", 3, [1])
-        gmsh_io.add_physical_group("new_surface_group", 2, [1])
-        gmsh_io.add_physical_group("new_line_group", 1, [1])
-        gmsh_io.add_physical_group("new_point_group", 0, [1])
-
-        geo_data = gmsh_io.geo_data
-
-        # set expected data
-        expected_group_data = {"new_volume_group": {"geometry_ids": [1], "id": 2, "ndim": 3},
-                               "new_surface_group": {"geometry_ids": [1], "id": 3, "ndim": 2},
-                               "new_line_group": {"geometry_ids": [1], "id": 4, "ndim": 1},
-                               "new_point_group": {"geometry_ids": [1], "id": 5, "ndim": 0},
-                               "volume_group": {"geometry_ids": [1], "id": 1, "ndim": 3}}
-
-        # check if physical groups are added correctly
-        TestUtils.assert_dictionary_almost_equal(geo_data["physical_groups"], expected_group_data)
-
-    def test_add_point_at_surface_point(self):
-        """
-        Checks whether a point is added at the surface point correctly. Both the physical groups of the surface and the
-        point should be maintained.
-        """
-
-        gmsh_io = GmshIO()
-
-        # create surface input
-        input_surface = {'surface': {"coordinates": [(0, 0, 0), (3, 0, 0), (3, 1, 0), (0, 1, 0)],
-                                     "ndim": 2}}
-
-        # create point input
-        input_point = {'point': {"coordinates": [(0, 0, 0)],
-                                 "ndim": 0}}
-
-        # generate point after surface
-        gmsh_io.generate_geometry(input_surface, "")
-        gmsh_io.generate_geometry(input_point, "")
-
-        output_group_names = list(gmsh_io.geo_data["physical_groups"].keys())
-        expected_group_names = ['surface', 'point']
-
-        # check if all groups are added
-        for group_name in expected_group_names:
-            assert group_name in output_group_names
-
-        assert gmsh_io.geo_data["physical_groups"]["surface"]["geometry_ids"] == [1]
-        assert gmsh_io.geo_data["physical_groups"]["point"]["geometry_ids"] == [1]
-
-    def test_add_multiple_points_at_surface_points(self):
-        """
-        Checks whether multiple points are added at the surface points correctly. Both the physical groups of the
-        surface and the points should be maintained.
-        """
-
-        gmsh_io = GmshIO()
-
-        # create surface input
-        input_surface = {'surface': {"coordinates": [(0, 0, 0), (3, 0, 0), (3, 1, 0), (0, 1, 0)],
-                                     "ndim": 2}}
-
-        # create point input
-        input_point = {'point': {"coordinates": [(3, 1, 0), (0, 1, 0)],
-                                 "ndim": 0}}
-
-        # generate point after surface
-        gmsh_io.generate_geometry(input_surface, "")
-        gmsh_io.generate_geometry(input_point, "")
-
-        output_group_names = list(gmsh_io.geo_data["physical_groups"].keys())
-        expected_group_names = ['surface', 'point']
-
-        # check if all groups are added
-        for group_name in expected_group_names:
-            assert group_name in output_group_names
-
-        assert gmsh_io.geo_data["physical_groups"]["surface"]["geometry_ids"] == [1]
-        assert gmsh_io.geo_data["physical_groups"]["point"]["geometry_ids"] == [3, 4]
-
-    def test_add_multiple_point_groups_to_surface_point(self):
-        """
-        Checks whether multiple points each in a different group added at the surface same points correctly.
-        All the physical groups of the surface and the points should be maintained.
-
-        """
-
-        gmsh_io = GmshIO()
-
-        # create surface input
-        input_surface = {'surface': {"coordinates": [(0, 0, 0), (3, 0, 0), (3, 1, 0), (0, 1, 0)],
-                                     "ndim": 2}}
-
-        # create point input
-        input_point = {'point1': {"coordinates": [(3, 1, 0)],
-                                  "ndim": 0}}
-
-        # create point input
-        input_point2 = {'point2': {"coordinates": [(3, 1, 0)],
-                                   "ndim": 0}}
-
-        # generate point after surface
-        gmsh_io.generate_geometry(input_surface, "")
-        gmsh_io.generate_geometry(input_point, "")
-        gmsh_io.generate_geometry(input_point2, "")
-
-        output_group_names = list(gmsh_io.geo_data["physical_groups"].keys())
-        expected_group_names = ['surface', 'point1','point2']
-
-        # check if all groups are added
-        for group_name in expected_group_names:
-            assert group_name in output_group_names
-
-        assert gmsh_io.geo_data["physical_groups"]["surface"]["geometry_ids"] == [1]
-        assert gmsh_io.geo_data["physical_groups"]["point1"]["geometry_ids"] == [3]
-        assert gmsh_io.geo_data["physical_groups"]["point2"]["geometry_ids"] == [3]
->>>>>>> f5b4d7a0
+        TestUtils.assert_dictionary_almost_equal(mesh_data, dumped_data)