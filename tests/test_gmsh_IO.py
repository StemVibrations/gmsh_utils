from pathlib import Path
import re
from sys import platform

import gmsh
import numpy as np
import pickle
import pytest
from _pytest.capture import CaptureFixture

from gmsh_utils.gmsh_IO import GmshIO
from utils import TestUtils


class TestGmshIO:
    """
    Tests for the GmshIO class.
    """

    @pytest.fixture(autouse=True)
    def close_gmsh(self):
        """
        Closes the gmsh interface after each test.
        """
        if gmsh.is_initialized():
            gmsh.finalize()

    @pytest.fixture
    def expected_geo_data_3D(self):
        """
        Expected geometry data for a 3D geometry. The geometry is 2 stacked blocks, where the top and bottom blocks
        are in different groups.
        """
        expected_points = {1: [0., 0., 0.], 2: [0.5, 0., 0.], 3: [0.5, 1., 0.], 4: [0., 1., 0.], 11: [0., 2., 0.],
                           12: [0.5, 2., 0.], 13: [0., 0., -0.5], 14: [0.5, 0., -0.5], 18: [0.5, 1., -0.5],
                           22: [0., 1., -0.5], 23: [0., 2., -0.5], 32: [0.5, 2., -0.5]}
        expected_lines = {5: [1, 2], 6: [2, 3], 7: [3, 4], 8: [4, 1], 13: [4, 11], 14: [11, 12], 15: [12, 3],
                          19: [13, 14], 20: [14, 18], 21: [18, 22], 22: [22, 13], 24: [1, 13], 25: [2, 14],
                          29: [3, 18], 33: [4, 22], 41: [23, 22], 43: [18, 32], 44: [32, 23], 46: [11, 23],
                          55: [12, 32]}
        expected_surfaces = {10: [5, 6, 7, 8], 17: [-13, -7, -15, -14], 26: [5, 25, -19, -24], 30: [6, 29, -20, -25],
                             34: [7, 33, -21, -29], 38: [8, 24, -22, -33], 39: [19, 20, 21, 22],
                             48: [-13, 33, -41, -46], 56: [-15, 55, -43, -29], 60: [-14, 46, -44, -55],
                             61: [41, -21, 43, 44]}
        expected_volumes = {1: [-10, 39, 26, 30, 34, 38], 2: [-17, 61, -48, -34, -56, -60]}
        expected_physical_groups = {'group_1': {'geometry_ids': [1], 'id': 1, 'ndim': 3},
                                    'group_2': {'geometry_ids': [2], 'id': 2, 'ndim': 3}}

        return {"points": expected_points,
                "lines": expected_lines,
                "surfaces": expected_surfaces,
                "volumes": expected_volumes,
                "physical_groups": expected_physical_groups}

    @pytest.fixture
    def expected_geo_data_3D_with_shared_group(self):
        """
        Expected geometry data for a 3D geometry. The geometry is 2 stacked blocks, where the top and bottom blocks
        are in different groups.
        """
        expected_points = {1: [0., 0., 0.], 2: [0.5, 0., 0.], 3: [0.5, 1., 0.], 4: [0., 1., 0.], 11: [0., 2., 0.],
                           12: [0.5, 2., 0.], 13: [0., 0., -0.5], 14: [0.5, 0., -0.5], 18: [0.5, 1., -0.5],
                           22: [0., 1., -0.5], 23: [0., 2., -0.5], 32: [0.5, 2., -0.5]}
        expected_lines = {5: [1, 2], 6: [2, 3], 7: [3, 4], 8: [4, 1], 13: [4, 11], 14: [11, 12], 15: [12, 3],
                          19: [13, 14], 20: [14, 18], 21: [18, 22], 22: [22, 13], 24: [1, 13], 25: [2, 14],
                          29: [3, 18], 33: [4, 22], 41: [23, 22], 43: [18, 32], 44: [32, 23], 46: [11, 23],
                          55: [12, 32]}
        expected_surfaces = {10: [5, 6, 7, 8], 17: [-13, -7, -15, -14], 26: [5, 25, -19, -24], 30: [6, 29, -20, -25],
                             34: [7, 33, -21, -29], 38: [8, 24, -22, -33], 39: [19, 20, 21, 22],
                             48: [-13, 33, -41, -46], 56: [-15, 55, -43, -29], 60: [-14, 46, -44, -55],
                             61: [41, -21, 43, 44]}
        expected_volumes = {1: [-10, 39, 26, 30, 34, 38], 2: [-17, 61, -48, -34, -56, -60]}
        expected_physical_groups = {'group_1': {'geometry_ids': [1], 'id': 1, 'ndim': 3},
                                    'group_2': {'geometry_ids': [2], 'id': 2, 'ndim': 3},
                                    'gravity': {'geometry_ids': [1, 2], 'id': 3, 'ndim': 3}}

        return {"points": expected_points,
                "lines": expected_lines,
                "surfaces": expected_surfaces,
                "volumes": expected_volumes,
                "physical_groups": expected_physical_groups}

    def test_generate_mesh_2D(self):
        """
        Checks whether mesh data generated for 2D geometries is not empty.

        """
        # define the default mesh size
        default_mesh_size = -1

        # define geometry dimension; input "3" for 3D to extrude the 2D surface, input "2" for 2D
        dims = 2

        input_dict = {'First left Soil Layer': {"element_size": default_mesh_size,
                                                "coordinates": [(0, 0, 0), (3, 0, 0), (3, 1, 0), (0, 1, 0)],
                                                "ndim": dims},
                      'FSL': {"element_size": default_mesh_size,
                              "coordinates": [(3, 0, 0), (5, 0, 0), (5, 1, 0), (4, 1.5, 0), (3, 1, 0)],
                              "ndim": dims},
                      'Third top Soil Layer': {"element_size": default_mesh_size,
                                               "coordinates": [(0, 1, 0), (2, 1, 0), (2, 3, 0), (0, 3, 0)],
                                               "ndim": dims},
                      'SSL': {"element_size": default_mesh_size,
                              "coordinates": [(2, 1, 0), (3, 1, 0), (4, 1.5, 0), (5, 1, 0), (5, 3, 0), (2, 3, 0)],
                              "ndim": dims},
                      'Soil Ballast': {"element_size": default_mesh_size,
                                       "coordinates": [(0, 3, 0), (2.5, 3, 0), (2, 4, 0), (0, 4, 0)],
                                       "ndim": dims},
                      'Line Track': {"element_size": default_mesh_size,
                                     "coordinates": [(0.8, 4, 0), (1.2, 4, 0), (1.2, 4.1, 0), (0.8, 4.1, 0)],
                                     "ndim": dims}
                      }

        # if "True", saves mesh data to separate mdpa files; otherwise "False"
        save_file = False
        # if "True", opens gmsh interface; otherwise "False"
        open_gmsh_gui = False
        # set a name for mesh output file
        mesh_output_name = "test_2D"
        # set output directory
        mesh_output_dir = "."

        gmsh_io = GmshIO()

        gmsh_io.generate_geometry(input_dict, mesh_output_name)
        gmsh_io.generate_mesh(dims, mesh_name=mesh_output_name, mesh_output_dir=mesh_output_dir, save_file=save_file,
                              open_gmsh_gui=open_gmsh_gui)

        mesh_data = gmsh_io.mesh_data

        # check if nodes are not empty
        assert len(mesh_data["nodes"]) > 0

        # check if correct element types are present
        assert list(mesh_data["elements"].keys()) == ["LINE_2N", "TRIANGLE_3N",
                                                      "POINT_1N"]

        # check elements are not empty
        for value in mesh_data["elements"].values():
            assert len(value) > 0

    def test_generate_mesh_3D(self):
        """
        Checks whether mesh data generated for 3D geometries is not empty.

        """

        # define the default mesh size
        default_mesh_size = 1

        # define geometry dimension; input "3" for 3D to extrude the 2D surface, input "2" for 2D
        dims = 3
        # if 3D, input depth of geometry to be extruded from 2D surface
        extrusion_length = [0, 0, 3]

        input_dict = {'First left Soil Layer': {"element_size": default_mesh_size,
                                                "coordinates": [(0, 0, 0), (3, 0, 0), (3, 1, 0), (0, 1, 0)],
                                                "ndim": dims,
                                                "extrusion_length": extrusion_length},
                      'FSL': {"element_size": default_mesh_size,
                              "coordinates": [(3, 0, 0), (5, 0, 0), (5, 1, 0), (4, 1.5, 0), (3, 1, 0)],
                              "ndim": dims,
                              "extrusion_length": extrusion_length},
                      'Third top Soil Layer': {"element_size": default_mesh_size,
                                               "coordinates": [(0, 1, 0), (2, 1, 0), (2, 3, 0), (0, 3, 0)],
                                               "ndim": dims,
                                               "extrusion_length": extrusion_length},
                      'SSL': {"element_size": default_mesh_size,
                              "coordinates": [(2, 1, 0), (3, 1, 0), (4, 1.5, 0), (5, 1, 0), (5, 3, 0), (2, 3, 0)],
                              "ndim": dims,
                              "extrusion_length": extrusion_length},
                      'Soil Ballast': {"element_size": default_mesh_size,
                                       "coordinates": [(0, 3, 0), (2.5, 3, 0), (2, 4, 0), (0, 4, 0)],
                                       "ndim": dims,
                                       "extrusion_length": extrusion_length},
                      'Line Track': {"element_size": default_mesh_size,
                                     "coordinates": [(0.8, 4, 0), (1.2, 4, 0), (1.2, 4.1, 0), (0.8, 4.1, 0)],
                                     "ndim": dims,
                                     "extrusion_length": extrusion_length}
                      }

        # if "True", saves mesh data to separate mdpa files; otherwise "False"
        save_file = False
        # if "True", opens gmsh interface; otherwise "False"
        open_gmsh_gui = False
        # set a name for mesh output file
        mesh_output_name = "test_3D"
        # set output directory
        mesh_output_dir = "."

        gmsh_io = GmshIO()

        gmsh_io.generate_geometry(input_dict, mesh_output_name)
        gmsh_io.generate_mesh(dims, mesh_name=mesh_output_name, mesh_output_dir=mesh_output_dir, save_file=save_file,
                              open_gmsh_gui=open_gmsh_gui)

        mesh_data = gmsh_io.mesh_data

        # check if nodes are not empty
        assert len(mesh_data["nodes"]) > 0

        # check if correct element types are present
        assert list(mesh_data["elements"].keys()) == ["LINE_2N", "TRIANGLE_3N", "TETRAHEDRON_4N",
                                                      "POINT_1N"]

        # check elements are not empty
        for value in mesh_data["elements"].values():
            assert len(value) > 0

    def test_read_gmsh_geo_2D(self):
        """
        Checks whether a gmsh .geo file is read correctly. For a 2d geometry
        """
        geo_file = r"tests/test_data/column_2D.geo"

        gmsh_io = GmshIO()
        gmsh_io.read_gmsh_geo(geo_file)

        geo_data = gmsh_io.geo_data

        # check if the coordinates of the points are correct
        expected_points = {1: [0, 0, 0], 2: [0.5, 0, 0], 3: [0.5, 1, 0], 4: [0, 1, 0], 11: [0, 2, 0], 12: [0.5, 2.0, 0]}
        expected_lines = {5: [1, 2], 6: [2, 3], 7: [3, 4], 8: [4, 1], 13: [4, 11], 14: [11, 12], 15: [12, 3]}
        expected_surfaces = {10: [5, 6, 7, 8], 17: [-13, -7, -15, -14]}  # negative sign means reversed orientation

        expected_physical_groups = {'group_1': {'geometry_ids': [10], 'id': 1, 'ndim': 2},
                                    'group_2': {'geometry_ids': [17], 'id': 2, 'ndim': 2}}

        expected_geo_data = {"points": expected_points,
                             "lines": expected_lines,
                             "surfaces": expected_surfaces,
                             "volumes": {},
                             "physical_groups": expected_physical_groups}

        # check if expected and actual geo data are equal
        TestUtils.assert_dictionary_almost_equal(expected_geo_data, geo_data)

    def test_read_gmsh_geo_3D(self, expected_geo_data_3D):
        """
        Checks whether a gmsh .geo file is read correctly. For a 3d geometry
        """
        geo_file = r"tests/test_data/column_3D_tetra4.geo"

        gmsh_io = GmshIO()
        gmsh_io.read_gmsh_geo(geo_file)

        geo_data = gmsh_io.geo_data

        # check if expected and actual geo data are equal
        TestUtils.assert_dictionary_almost_equal(expected_geo_data_3D, geo_data)

    def test_read_gmsh_msh_2D(self):
        """
        Checks whether a gmsh .msh file is read correctly in 2D.

        """

        msh_file = r"tests/test_data/block_2D.msh"

        gmsh_io = GmshIO()
        gmsh_io.read_gmsh_msh(msh_file)

        mesh_data = gmsh_io.mesh_data

        expected_mesh_data = {"ndim": 2,
                              'nodes': {1: [0., 0., 0.],
                                        2: [1., 0., 0.],
                                        3: [1., 1., 0.],
                                        4: [0., 1., 0.]},
                              'elements': {'TRIANGLE_3N': {1: [1, 2, 4],
                                                           2: [4, 2, 3]}}}

        # check if the coordinates of the points are correct
        TestUtils.assert_dictionary_almost_equal(expected_mesh_data, mesh_data)

    def test_read_gmsh_msh_3D(self):
        """
        Checks whether a gmsh .msh file is read correctly in 3D.

        """

        msh_file = r"tests/test_data/block_3D.msh"

        gmsh_io = GmshIO()

        # read mesh file
        gmsh_io.read_gmsh_msh(msh_file)

        # Get mesh data
        mesh_data = gmsh_io.mesh_data

        # set expected mesh data
        expected_mesh_data = {'nodes': {1: [0.0, 0.0, 0.0], 2: [1.0, 0.0, 0.0],
                                        3: [1.0, 1.0, 0.0], 4: [0.0, 1.0, 0.0],
                                        5: [0.0, 0.0, -1.0], 6: [1.0, 0.0, -1.0],
                                        7: [1.0, 1.0, -1.0], 8: [0.0, 1.0, -1.0]},
                              'elements': {'TETRAHEDRON_4N': {1: [2, 1, 4, 8], 2: [5, 6, 8, 2], 3: [5, 2, 8, 1],
                                                              4: [2, 4, 3, 7], 5: [8, 6, 7, 2], 6: [8, 2, 7, 4]}}}


        # check if the coordinates of the points are correct
        TestUtils.assert_dictionary_almost_equal(expected_mesh_data, mesh_data)

    def test_generate_geo_from_geo_data(self, expected_geo_data_3D):
        """
        Checks if the gmsh geometry is correctly generated from the geo data dictionary.

        This test sets the geo_data dictionary manually, this data is then used to generate the gmsh geometry input.
        The generated geometry input is then read and the geo data is extracted from it. The input and output should be
        equal, besides reoriented lines within surfaces.
        """

        geo_data = expected_geo_data_3D

        gmsh_io = GmshIO()

        # set private attribute geo_data
        gmsh_io._GmshIO__geo_data = geo_data

        # generate gmsh geo input from geo data dictionary
        gmsh_io.generate_geo_from_geo_data()

        # retrieve the generated geo input
        gmsh_io.extract_geo_data()

        new_geo_data = gmsh_io.geo_data

        # only check absolute and sorted values in surfaces, because the values can be reoriented by occ
        for surface_id in geo_data["surfaces"].keys():
            geo_data["surfaces"][surface_id] = np.sort(np.abs(geo_data["surfaces"][surface_id]).astype(int)).tolist()

        for surface_id in new_geo_data["surfaces"].keys():
            new_geo_data["surfaces"][surface_id] = np.sort(np.abs(new_geo_data["surfaces"][surface_id]).astype(int))

        # only check absolute and sorted values in volumes, because the values can be reoriented by occ
        for volume_id in new_geo_data["volumes"].keys():
            new_geo_data["volumes"][volume_id] = np.sort(np.abs(new_geo_data["volumes"][volume_id]).astype(int))

        for volume_id in geo_data["volumes"].keys():
            geo_data["volumes"][volume_id] = np.sort(np.abs(geo_data["volumes"][volume_id]).astype(int))

        # check if expected and actual geo data are equal
        TestUtils.assert_dictionary_almost_equal(geo_data, new_geo_data)

    def test_generate_geo_from_geo_data_with_shared_group(self, expected_geo_data_3D_with_shared_group):
        """
        Checks if the gmsh geometry is correctly generated from the geo data dictionary. In this test, two volumes
        are added to a separate group. And the same volumes are added to a shared group.

        This test sets the geo_data dictionary manually, this data is then used to generate the gmsh geometry input.
        The generated geometry input is then read and the geo data is extracted from it. The input and output should be
        equal, besides reoriented lines within surfaces.
        """

        geo_data = expected_geo_data_3D_with_shared_group

        gmsh_io = GmshIO()

        # set private attribute geo_data
        gmsh_io._GmshIO__geo_data = geo_data

        # generate gmsh geo input from geo data dictionary
        gmsh_io.generate_geo_from_geo_data()

        # retrieve the generated geo input
        gmsh_io.extract_geo_data()

        new_geo_data = gmsh_io.geo_data

        # only check absolute and sorted values in surfaces, because the values can be reoriented by occ
        for surface_id in geo_data["surfaces"].keys():
            geo_data["surfaces"][surface_id] = np.sort(np.abs(geo_data["surfaces"][surface_id]).astype(int)).tolist()

        for surface_id in new_geo_data["surfaces"].keys():
            new_geo_data["surfaces"][surface_id] = np.sort(np.abs(new_geo_data["surfaces"][surface_id]).astype(int))

        # only check absolute and sorted values in volumes, because the values can be reoriented by occ
        for volume_id in new_geo_data["volumes"].keys():
            new_geo_data["volumes"][volume_id] = np.sort(np.abs(new_geo_data["volumes"][volume_id]).astype(int))

        for volume_id in geo_data["volumes"].keys():
            geo_data["volumes"][volume_id] = np.sort(np.abs(geo_data["volumes"][volume_id]).astype(int))

        # check if expected and actual geo data are equal
        TestUtils.assert_dictionary_almost_equal(geo_data, new_geo_data)

    def test_generate_mesh(self):
        """
        Checks whether a mesh is generated correctly from a gmsh .geo file. A 2D block mesh is generated.

        """

        geo_file = r"tests/test_data/block_2D.geo"

        gmsh_io = GmshIO()

        # read geo file
        gmsh_io.read_gmsh_geo(geo_file)

        # generate mesh
        gmsh_io.generate_mesh(2, 1)

        # get mesh data
        mesh_data = gmsh_io.mesh_data

        # set expected mesh data
        expected_mesh_data = {"ndim": 2,
                              'nodes': {1: [0., 0., 0.],
                                        2: [1., 0., 0.],
                                        3: [1., 1., 0.],
                                        4: [0., 1., 0.],
                                        5: [0.5, 0.5, 0.]},
                              'elements': {'LINE_2N': {9: [1, 2],
                                                       10: [2, 3],
                                                       11: [3, 4],
                                                       12: [4, 1]},
                                           'TRIANGLE_3N': {1: [2, 5, 1],
                                                           2: [1, 5, 4],
                                                           3: [3, 5, 2],
                                                           4: [4, 5, 3]},
                                           'POINT_1N': {5: [1],
                                                        6: [2],
                                                        7: [3],
                                                        8: [4]}},
                              'physical_groups': {'group_1': {"ndim": 2,
                                                              "node_ids": [1, 2, 3, 4, 5],
                                                              "element_ids": [1, 2, 3, 4],
                                                              "element_type": "TRIANGLE_3N"}}}

        # check if the coordinates of the points are correct
        TestUtils.assert_dictionary_almost_equal(expected_mesh_data, mesh_data)

    def test_extract_mesh_with_multiple_physical_groups(self):
        """
        Checks whether a mesh is generated correctly from a gmsh .geo file. A 2D column mesh is generated. Consisting of
        2 blocks. Each block has its own physical group. The two blocks are also combined in a physical group. Also
        lines and points are added to the physical groups.

        """
        geo_file = r"tests/test_data/column_2D_more_groups.geo"

        gmsh_io = GmshIO()

        # read geo file
        gmsh_io.read_gmsh_geo(geo_file)

        # generate mesh
        gmsh_io.generate_mesh(2, 1)

        # get mesh data
        mesh_data = gmsh_io.mesh_data

        # set expected mesh group data
        expected_groups_in_mesh_data = {'group_1': {"ndim": 2,
                                                    "node_ids": [1, 2, 3, 4, 7],
                                                    "element_ids": [5, 6, 7, 8],
                                                    "element_type": "TRIANGLE_3N"},
                                        'group_2': {"ndim": 2,
                                                    "node_ids": [3, 4, 5, 6, 8],
                                                    "element_ids": [9, 10, 11, 12],
                                                    "element_type": "TRIANGLE_3N"},
                                        "combined_group": {"ndim": 2,
                                                           "node_ids": [1, 2, 3, 4, 5, 6, 7, 8],
                                                           "element_ids": [5, 6, 7, 8, 9, 10, 11, 12],
                                                           "element_type": "TRIANGLE_3N"},
                                        "line_group": {"ndim": 1,
                                                       "node_ids": [1, 2, 3, 6],
                                                       "element_ids": [3, 4],
                                                       "element_type": "LINE_2N"},
                                        "point_group": {"ndim": 0,
                                                        "node_ids": [1, 2],
                                                        "element_ids": [1, 2],
                                                        "element_type": "POINT_1N"}}

        # check if the coordinates of the points are correct
        TestUtils.assert_dictionary_almost_equal(expected_groups_in_mesh_data, mesh_data["physical_groups"])

    def test_physical_groups_in_geometry_data_2D(self):
        """
        Checks whether geometry data in 2D geometry has physical groups
        """

        # define the default mesh size
        default_mesh_size = -1

        # define geometry dimension; input "3" for 3D to extrude the 2D surface, input "2" for 2D
        dims = 2

        # set a name for mesh output file
        mesh_output_name = "test_2D"

        # set input dictionary
        input_dict = {'Soil Layer': {"element_size": default_mesh_size,
                                     "coordinates": [(0, 0, 0), (3, 0, 0), (3, 1, 0), (0, 1, 0)],
                                     "ndim": dims},
                      'Soil Embankment': {"element_size": default_mesh_size,
                                          "coordinates": [(0, 1, 0), (3, 1, 0), (3, 2, 0), (0, 2, 0)],
                                          "ndim": dims},
                      'Soil Ballast': {"element_size": default_mesh_size,
                                       "coordinates": [(1, 2, 0), (2, 2, 0), (2, 2.5, 0), (1, 2.5, 0)],
                                       "ndim": dims}}

        gmsh_io = GmshIO()

        gmsh_io.generate_geometry(input_dict, mesh_output_name)

        geo_data = gmsh_io.geo_data

        expected_physical_groups = {'Soil Layer': {'ndim': 2, 'id': 1, 'geometry_ids': [1]},
                                    'Soil Embankment': {'ndim': 2, 'id': 2, 'geometry_ids': [2]},
                                    'Soil Ballast': {'ndim': 2, 'id': 3, 'geometry_ids': [3]}}

        # check if expected and actual geo data are equal
        TestUtils.assert_dictionary_almost_equal(expected_physical_groups, geo_data["physical_groups"])

    def test_physical_groups_in_geometry_data_3D(self):
        """
        Checks whether geometry data in 3D geometry has physical groups

        """

        # define the default mesh size
        default_mesh_size = 1

        # define geometry dimension; input "3" for 3D to extrude the 2D surface, input "2" for 2D
        dims = 3
        # if 3D, input depth of geometry to be extruded from 2D surface
        extrusion_length = [0, 0, 3]
        # set a name for mesh output file
        mesh_output_name = "test_3D"

        # set input dictionary
        input_dict = {'Soil Layer': {"element_size": default_mesh_size,
                                     "coordinates": [(0, 0, 0), (3, 0, 0), (3, 1, 0), (0, 1, 0)],
                                     "ndim": dims,
                                     "extrusion_length": extrusion_length},
                      'Soil Embankment': {"element_size": default_mesh_size,
                                          "coordinates": [(0, 1, 0), (3, 1, 0), (3, 2, 0), (0, 2, 0)],
                                          "ndim": dims,
                                          "extrusion_length": extrusion_length},
                      'Soil Ballast': {"element_size": default_mesh_size,
                                       "coordinates": [(1, 2, 0), (2, 2, 0), (2, 2.5, 0), (1, 2.5, 0)],
                                       "ndim": dims,
                                       "extrusion_length": extrusion_length}}

        gmsh_io = GmshIO()
        gmsh_io.generate_geometry(input_dict, mesh_output_name)

        geo_data = gmsh_io.geo_data

        expected_physical_groups = {'Soil Layer': {'ndim': 3, 'id': 1, 'geometry_ids': [1]},
                                    'Soil Embankment': {'ndim': 3, 'id': 2, 'geometry_ids': [2]},
                                    'Soil Ballast': {'ndim': 3, 'id': 3, 'geometry_ids': [3]}}

        # check if expected and actual geo data are equal
        TestUtils.assert_dictionary_almost_equal(expected_physical_groups, geo_data["physical_groups"])

    def test_finalize_gmsh(self):
        """
        Checks whether gmsh is finalized after calling finalize_gmsh

        """

        # initialize gmsh
        gmsh_io = GmshIO()
        gmsh.initialize()

        # check if gmsh is initialized
        assert gmsh.isInitialized()

        # finalize gmsh
        gmsh_io.finalize_gmsh()

        # check if gmsh is finalized
        assert not gmsh.isInitialized()

    def test_synchronize_gmsh(self):
        """
        Checks whether gmsh is synchronized after calling synchronize_gmsh. This test checks whether the geo data
        is updated with the created points and the physical group after calling synchronize_gmsh.

        """

        # initialize gmsh
        gmsh_io = GmshIO()
        gmsh.initialize()

        # create two points and add to physical group
        point_id1 = gmsh.model.occ.addPoint(0, 0, 0)
        point_id2 = gmsh.model.occ.addPoint(1, 0, 0)

        gmsh.model.addPhysicalGroup(0, [point_id1, point_id2], name="test")

        # extract geo data
        gmsh_io.extract_geo_data()
        empty_geo_data = gmsh_io.geo_data

        # check if geo data is empty before synchronizing
        expected_empty_geo_data = {'lines': {}, 'physical_groups': {}, 'points': {}, 'surfaces': {}, 'volumes': {}}
        TestUtils.assert_dictionary_almost_equal(empty_geo_data, expected_empty_geo_data)

        # synchronize gmsh
        gmsh_io.synchronize_gmsh()

        # extract geo data
        gmsh_io.extract_geo_data()
        filled_geo_data = gmsh_io.geo_data

        # check if geo data is filled after synchronizing
        expected_filled_geo_data = {'points': {1: [0., 0., 0.], 2: [1., 0., 0.]},
                                    'lines': {},
                                    'surfaces': {},
                                    'volumes': {},
                                    'physical_groups': {'test': {'geometry_ids': [1, 2], 'id': 1, 'ndim': 0}}}

        TestUtils.assert_dictionary_almost_equal(filled_geo_data, expected_filled_geo_data)

    def test_synchronize_gmsh_with_intersection_point_on_line(self):
        """
        Checks whether gmsh is synchronized after calling synchronize_gmsh. This test checks whether the geo data
        is updated with the created points and the physical group after calling synchronize_gmsh.

        This test is for the case where the intersection points are on two lines.

        """

        # initialize gmsh
        gmsh_io = GmshIO()
        gmsh.initialize()

        # create two points and add to physical group
        point_id1 = gmsh.model.occ.addPoint(0, 0, 0)
        point_id2 = gmsh.model.occ.addPoint(1, 0, 0)
        point_id5 = gmsh.model.occ.addPoint(2, 0, 0)

        # create a line
        line_id = gmsh.model.occ.addLine(point_id1, point_id2)
        line_id2 = gmsh.model.occ.addLine(point_id2, point_id5)
        gmsh.model.addPhysicalGroup(1, [line_id, line_id2], name="line")

        point_id3 = gmsh.model.occ.addPoint(0.5, 0, 0)
        gmsh.model.addPhysicalGroup(0, [point_id3], name="first_new_point")

        point_id4 = gmsh.model.occ.addPoint(1.5, 0, 0)
        gmsh.model.addPhysicalGroup(0, [point_id4], name="second_new_point")

        # synchronize gmsh
        gmsh_io.synchronize_gmsh()

        # extract geo data
        gmsh_io.extract_geo_data()
        filled_geo_data = gmsh_io.geo_data

        expected_geo_data = {'points': {1: [0., 0., 0.], 2: [1., 0., 0.], 3: [2.0, 0.0,0.0],
                                        4: [0.5, 0., 0.], 5: [1.5, 0., 0.]},
                             'lines': {1: [1, 4], 2: [4, 2], 3: [2, 5], 4: [5, 3]},
                             'surfaces': {},
                             'volumes': {},
                             'physical_groups': {'line': {'geometry_ids': [1, 2, 3, 4], 'id': 1, 'ndim': 1},
                                                 'first_new_point': {'geometry_ids': [4], 'id': 2, 'ndim': 0},
                                                 'second_new_point': {'geometry_ids': [5], 'id': 3, 'ndim': 0}}}

        TestUtils.assert_dictionary_almost_equal(filled_geo_data, expected_geo_data)

        # synchronize gmsh again to check if the points are not added again
        gmsh_io.synchronize_gmsh()

        # extract geo data
        gmsh_io.extract_geo_data()
        filled_geo_data = gmsh_io.geo_data

        # check if geo data hasn't changed after re-synchronizing
        TestUtils.assert_dictionary_almost_equal(filled_geo_data, expected_geo_data)

    def test_synchronize_gmsh_with_intersection_line_on_surface(self):
        """
        Checks whether gmsh is synchronized after calling synchronize_gmsh. This test checks whether the geo data
        is updated with the created points and the physical group after calling synchronize_gmsh.

        This test is for the case where the intersection line is on a surface boundary.
        """

        # initialize gmsh
        gmsh_io = GmshIO()
        gmsh.initialize()

        # create surface points
        point_id1 = gmsh.model.occ.addPoint(0, 0, 0)
        point_id2 = gmsh.model.occ.addPoint(1, 0, 0)
        point_id3 = gmsh.model.occ.addPoint(1, 1, 0)
        point_id4 = gmsh.model.occ.addPoint(0, 1, 0)

        # create a surface
        line_id1 = gmsh.model.occ.addLine(point_id1, point_id2)
        line_id2 = gmsh.model.occ.addLine(point_id2, point_id3)
        line_id3 = gmsh.model.occ.addLine(point_id3, point_id4)
        line_id4 = gmsh.model.occ.addLine(point_id4, point_id1)

        curve_loop_id = gmsh.model.occ.addCurveLoop([line_id1, line_id2, line_id3, line_id4])
        surface_id: int = gmsh.model.occ.addPlaneSurface([curve_loop_id])
        gmsh.model.addPhysicalGroup(2, [surface_id], tag=-1, name="surface")

        # create an intersection line
        point_id5 = gmsh.model.occ.addPoint(0.25, 0.0, 0)
        point_id6 = gmsh.model.occ.addPoint(0.75, 0.0, 0)
        line_id5 = gmsh.model.occ.addLine(point_id5, point_id6)
        gmsh.model.addPhysicalGroup(1, [line_id5], name="new_line")

        # synchronize gmsh
        gmsh_io.synchronize_gmsh()

        # extract geo data
        gmsh_io.extract_geo_data()
        filled_geo_data = gmsh_io.geo_data

        expected_geo_data = {'points': {1: [0., 0., 0.], 2: [1., 0., 0.], 3: [1, 1., 0.],
                                        4: [0., 1., 0.], 5: [0.25, 0., 0.], 6: [0.75, 0., 0.]},
                             'lines': {2: [2, 3], 3: [3, 4], 4: [4, 1], 5: [5, 6], 6: [1, 5], 7: [6, 2]},
                             'surfaces': {1: [6, 5, 7, 2, 3, 4]},
                             'volumes': {},
                             'physical_groups': {'surface': {'geometry_ids': [1], 'id': 1, 'ndim': 2},
                                                 'new_line': {'geometry_ids': [5], 'id': 2, 'ndim': 1}}}

        # check if geo data is as expected
        TestUtils.assert_dictionary_almost_equal(filled_geo_data, expected_geo_data)

        # synchronize gmsh
        gmsh_io.synchronize_gmsh()

        # extract geo data
        gmsh_io.extract_geo_data()
        filled_geo_data = gmsh_io.geo_data

        # check if geo data hasn't changed after re-synchronizing
        TestUtils.assert_dictionary_almost_equal(filled_geo_data, expected_geo_data)

    def test_synchronize_gmsh_with_intersection_line_through_surface(self):
        """
        Checks whether gmsh is synchronized after calling synchronize_gmsh. This test checks whether the geo data
        is updated with the created points and the physical group after calling synchronize_gmsh.

        This test is for the case where the intersection line is on the surface.
        """

        # initialize gmsh
        gmsh_io = GmshIO()
        gmsh.initialize()

        # create surface points
        point_id1 = gmsh.model.occ.addPoint(0, 0, 0)
        point_id2 = gmsh.model.occ.addPoint(1, 0, 0)
        point_id3 = gmsh.model.occ.addPoint(1, 1, 0)
        point_id4 = gmsh.model.occ.addPoint(0, 1, 0)

        # create a surface
        line_id1 = gmsh.model.occ.addLine(point_id1, point_id2)
        line_id2 = gmsh.model.occ.addLine(point_id2, point_id3)
        line_id3 = gmsh.model.occ.addLine(point_id3, point_id4)
        line_id4 = gmsh.model.occ.addLine(point_id4, point_id1)

        curve_loop_id = gmsh.model.occ.addCurveLoop([line_id1, line_id2, line_id3, line_id4])
        surface_id: int = gmsh.model.occ.addPlaneSurface([curve_loop_id])
        gmsh.model.addPhysicalGroup(2, [surface_id], tag=-1, name="surface")

        # create an intersection line
        point_id5 = gmsh.model.occ.addPoint(0.0, 0.0, 0)
        point_id6 = gmsh.model.occ.addPoint(1, 1.0, 0)
        line_id5 = gmsh.model.occ.addLine(point_id5, point_id6)
        gmsh.model.addPhysicalGroup(1, [line_id5], name="new_line")

        # synchronize gmsh
        gmsh_io.synchronize_gmsh()

        # extract geo data
        gmsh_io.extract_geo_data()
        filled_geo_data = gmsh_io.geo_data

        expected_geo_data = {'points': {1: [0.0, 0.0, 0.0], 2: [1.0, 0.0, 0.0], 3: [1.0, 1.0, 0.0], 4: [0.0, 1.0, 0.0]},
                             'lines': {1: [1, 2], 2: [2, 3], 3: [3, 4], 4: [4, 1], 5: [1, 3]},
                             'surfaces': {1: [-5, 1, 2], 2: [4, 5, 3]},
                             'volumes': {},
                             'physical_groups': {'surface': {'geometry_ids': [1, 2], 'id': 1, 'ndim': 2},
                                                 'new_line': {'geometry_ids': [5], 'id': 2, 'ndim': 1}}}

        # check if geo data is as expected
        TestUtils.assert_dictionary_almost_equal(filled_geo_data, expected_geo_data)

        # synchronize gmsh
        gmsh_io.synchronize_gmsh()

        # extract geo data
        gmsh_io.extract_geo_data()
        filled_geo_data = gmsh_io.geo_data

        # check if geo data hasn't changed after re-synchronizing
        TestUtils.assert_dictionary_almost_equal(filled_geo_data, expected_geo_data)

    def test_synchronize_gmsh_with_intersection_line_through_surface_with_multiple_groups(self):
        """
        Checks whether gmsh is synchronized after calling synchronize_gmsh. This test checks whether the geo data
        is updated with the created points and the physical group after calling synchronize_gmsh.

        This test is for the case where the intersection line is through a surface which contains multiple groups.
        """

        # initialize gmsh
        gmsh_io = GmshIO()
        gmsh.initialize()

        # create surface points
        point_id1 = gmsh.model.occ.addPoint(0, 0, 0)
        point_id2 = gmsh.model.occ.addPoint(1, 0, 0)
        point_id3 = gmsh.model.occ.addPoint(1, 1, 0)
        point_id4 = gmsh.model.occ.addPoint(0, 1, 0)

        # create a surface
        line_id1 = gmsh.model.occ.addLine(point_id1, point_id2)
        line_id2 = gmsh.model.occ.addLine(point_id2, point_id3)
        line_id3 = gmsh.model.occ.addLine(point_id3, point_id4)
        line_id4 = gmsh.model.occ.addLine(point_id4, point_id1)

        curve_loop_id = gmsh.model.occ.addCurveLoop([line_id1, line_id2, line_id3, line_id4])
        surface_id: int = gmsh.model.occ.addPlaneSurface([curve_loop_id])
        gmsh.model.addPhysicalGroup(2, [surface_id], tag=-1, name="surface")

        gmsh.model.addPhysicalGroup(2, [surface_id], tag=-1, name="group2_surface")

        # create an intersection line
        point_id5 = gmsh.model.occ.addPoint(0.0, 0.0, 0)
        point_id6 = gmsh.model.occ.addPoint(1, 1.0, 0)
        line_id5 = gmsh.model.occ.addLine(point_id5, point_id6)
        gmsh.model.addPhysicalGroup(1, [line_id5], name="new_line")

        # synchronize gmsh
        gmsh_io.synchronize_gmsh()

        # extract geo data
        gmsh_io.extract_geo_data()
        filled_geo_data = gmsh_io.geo_data

        expected_geo_data = {'points': {1: [0.0, 0.0, 0.0], 2: [1.0, 0.0, 0.0], 3: [1.0, 1.0, 0.0], 4: [0.0, 1.0, 0.0]},
                             'lines': {1: [1, 2], 2: [2, 3], 3: [3, 4], 4: [4, 1], 5: [1, 3]},
                             'surfaces': {1: [-5, 1, 2], 2: [4, 5, 3]},
                             'volumes': {},
                             'physical_groups': {'surface': {'geometry_ids': [1, 2], 'id': 1, 'ndim': 2},
                                                 'group2_surface': {'geometry_ids': [1, 2], 'id': 2, 'ndim': 2},
                                                 'new_line': {'geometry_ids': [5], 'id': 3, 'ndim': 1}}}

        # check if geo data is as expected
        TestUtils.assert_dictionary_almost_equal(filled_geo_data, expected_geo_data)

        # synchronize gmsh
        gmsh_io.synchronize_gmsh()

        # extract geo data
        gmsh_io.extract_geo_data()
        filled_geo_data = gmsh_io.geo_data

        # check if geo data hasn't changed after re-synchronizing
        TestUtils.assert_dictionary_almost_equal(filled_geo_data, expected_geo_data)

    def test_synchronize_gmsh_with_intersection_line_through_multiple_surfaces(self):
        """
        Checks whether gmsh is synchronized after calling synchronize_gmsh. This test checks whether the geo data
        is updated with the created points and the physical group after calling synchronize_gmsh.

        This test is for the case where the intersection line is going through multiple surfaces, where each surface
        has its own physical group.
        """

        # initialize gmsh
        gmsh_io = GmshIO()
        gmsh.initialize()

        # create first surface
        # create surface points
        point_id1 = gmsh.model.occ.addPoint(0, 0, 0)
        point_id2 = gmsh.model.occ.addPoint(1, 0, 0)
        point_id3 = gmsh.model.occ.addPoint(1, 1, 0)
        point_id4 = gmsh.model.occ.addPoint(0, 1, 0)

        # create a surface
        line_id1 = gmsh.model.occ.addLine(point_id1, point_id2)
        line_id2 = gmsh.model.occ.addLine(point_id2, point_id3)
        line_id3 = gmsh.model.occ.addLine(point_id3, point_id4)
        line_id4 = gmsh.model.occ.addLine(point_id4, point_id1)

        curve_loop_id = gmsh.model.occ.addCurveLoop([line_id1, line_id2, line_id3, line_id4])
        surface_id: int = gmsh.model.occ.addPlaneSurface([curve_loop_id])
        gmsh.model.addPhysicalGroup(2, [surface_id], tag=-1, name="surface")

        # create second surface
        # create surface points
        point_id5 = gmsh.model.occ.addPoint(0, 2, 0)
        point_id6 = gmsh.model.occ.addPoint(1, 2, 0)

        # create a surface
        line_id5 = gmsh.model.occ.addLine(point_id4, point_id5)
        line_id6 = gmsh.model.occ.addLine(point_id5, point_id6)
        line_id7 = gmsh.model.occ.addLine(point_id6, point_id3)

        curve_loop_id2 = gmsh.model.occ.addCurveLoop([line_id3, line_id5, line_id6, line_id7])
        surface_id2: int = gmsh.model.occ.addPlaneSurface([curve_loop_id2])
        gmsh.model.addPhysicalGroup(2, [surface_id2], tag=-1, name="surface2")

        # create an intersection line
        point_id7 = gmsh.model.occ.addPoint(0.0, 0.0, 0)
        point_id8 = gmsh.model.occ.addPoint(1, 2.0, 0)
        line_id8 = gmsh.model.occ.addLine(point_id7, point_id8)
        gmsh.model.addPhysicalGroup(1, [line_id8], name="new_line")

        # synchronize gmsh
        gmsh_io.synchronize_gmsh()

        # extract geo data
        gmsh_io.extract_geo_data()
        filled_geo_data = gmsh_io.geo_data

        expected_geo_data = {'points': {1: [0.0, 0.0, 0.0], 2: [1.0, 0.0, 0.0], 3: [1.0, 1.0, 0.0], 4: [0.0, 1.0, 0.0],
                                        5: [0.0, 2.0, 0.0], 6: [1.0, 2.0, 0.0], 7: [0.5, 1.0, 0.0]},
                             'lines': {1: [1, 2], 2: [2, 3], 4: [4, 1], 5: [4, 5], 6: [5, 6],
                                       7: [6, 3], 8: [1, 7], 9: [3, 7], 10: [7, 4], 11: [7, 6]},
                             'surfaces': {1: [-8, 1, 2, 9], 2: [4, 8, 10], 3: [7, 9, 11], 4: [-11, 10, 5, 6]},
                             'volumes': {},
                             'physical_groups': {'surface': {'geometry_ids': [1, 2], 'id': 1, 'ndim': 2},
                                                 'surface2': {'geometry_ids': [3, 4], 'id': 2, 'ndim': 2},
                                                 'new_line': {'geometry_ids': [8, 11], 'id': 3, 'ndim': 1}}}

        # check if geo data is as expected
        TestUtils.assert_dictionary_almost_equal(filled_geo_data, expected_geo_data)

        # synchronize gmsh
        gmsh_io.synchronize_gmsh()

        # extract geo data
        gmsh_io.extract_geo_data()
        filled_geo_data = gmsh_io.geo_data

        # check if geo data hasn't changed after re-synchronizing
        TestUtils.assert_dictionary_almost_equal(filled_geo_data, expected_geo_data)

    def test_synchronize_gmsh_with_intersection_surface_through_volume(self):
        """
        Checks whether gmsh is synchronized after calling synchronize_gmsh. This test checks whether the geo data
        is updated with the created points and the physical group after calling synchronize_gmsh.

        This test is for the case where the intersection surface is going through a volume.
        """

        # initialize gmsh
        gmsh_io = GmshIO()
        gmsh.initialize()

        # create first surface
        # create surface points
        point_id1 = gmsh.model.occ.addPoint(0, 0, 0)
        point_id2 = gmsh.model.occ.addPoint(1, 0, 0)
        point_id3 = gmsh.model.occ.addPoint(1, 1, 0)
        point_id4 = gmsh.model.occ.addPoint(0, 1, 0)

        point_id5 = gmsh.model.occ.addPoint(0, 0, 1)
        point_id6 = gmsh.model.occ.addPoint(1, 0, 1)
        point_id7 = gmsh.model.occ.addPoint(1, 1, 1)
        point_id8 = gmsh.model.occ.addPoint(0, 1, 1)


        # create a volume
        line_id1 = gmsh.model.occ.addLine(point_id1, point_id2)
        line_id2 = gmsh.model.occ.addLine(point_id2, point_id3)
        line_id3 = gmsh.model.occ.addLine(point_id3, point_id4)
        line_id4 = gmsh.model.occ.addLine(point_id4, point_id1)

        line_id5 = gmsh.model.occ.addLine(point_id5, point_id6)
        line_id6 = gmsh.model.occ.addLine(point_id6, point_id7)
        line_id7 = gmsh.model.occ.addLine(point_id7, point_id8)
        line_id8 = gmsh.model.occ.addLine(point_id8, point_id5)

        line_id9 = gmsh.model.occ.addLine(point_id1, point_id5)
        line_id10 = gmsh.model.occ.addLine(point_id2, point_id6)
        line_id11 = gmsh.model.occ.addLine(point_id3, point_id7)
        line_id12 = gmsh.model.occ.addLine(point_id4, point_id8)

        curve_loop_id = gmsh.model.occ.addCurveLoop([line_id1, line_id2, line_id3, line_id4])
        curve_loop_id2 = gmsh.model.occ.addCurveLoop([line_id5, line_id6, line_id7, line_id8])
        curve_loop_id3 = gmsh.model.occ.addCurveLoop([line_id1, line_id9, line_id5, line_id10])
        curve_loop_id4 = gmsh.model.occ.addCurveLoop([line_id2, line_id10, line_id6, line_id11])
        curve_loop_id5 = gmsh.model.occ.addCurveLoop([line_id3, line_id11, line_id7, line_id12])
        curve_loop_id6 = gmsh.model.occ.addCurveLoop([line_id4, line_id12, line_id8, line_id9])

        surface_id_1: int = gmsh.model.occ.addPlaneSurface([curve_loop_id])
        surface_id_2: int = gmsh.model.occ.addPlaneSurface([curve_loop_id2])
        surface_id_3: int = gmsh.model.occ.addPlaneSurface([curve_loop_id3])
        surface_id_4: int = gmsh.model.occ.addPlaneSurface([curve_loop_id4])
        surface_id_5: int = gmsh.model.occ.addPlaneSurface([curve_loop_id5])
        surface_id_6: int = gmsh.model.occ.addPlaneSurface([curve_loop_id6])

        shell_id = gmsh.model.occ.addSurfaceLoop([surface_id_1, surface_id_2, surface_id_3,
                                                  surface_id_4, surface_id_5, surface_id_6])

        volume_id: int = gmsh.model.occ.addVolume([shell_id])

        gmsh.model.addPhysicalGroup(3, [volume_id], tag=-1, name="volume")

        # create intersection surface
        # create surface lines
        line_id13 = gmsh.model.occ.addLine(point_id1, point_id8)
        line_id14 = gmsh.model.occ.addLine(point_id2, point_id7)

        # create surface
        curve_loop_id7 = gmsh.model.occ.addCurveLoop([line_id1, line_id14, line_id7,line_id13])
        surface_id_7: int = gmsh.model.occ.addPlaneSurface([curve_loop_id7])
        gmsh.model.addPhysicalGroup(2, [surface_id_7], name="new_surface")

        # synchronize gmsh
        gmsh_io.synchronize_gmsh()

        # extract geo data
        gmsh_io.extract_geo_data()
        filled_geo_data = gmsh_io.geo_data

        expected_geo_data = {'points': {1: [0.0, 0.0, 0.0], 2: [1.0, 0.0, 0.0], 3: [1.0, 1.0, 0.0], 4: [0.0, 1.0, 0.0],
                                        5: [0.0, 0.0, 1.0], 6: [1.0, 0.0, 1.0], 7: [1.0, 1.0, 1.0], 8: [0.0, 1.0, 1.0]},
                             'lines': {1: [1, 2], 2: [2, 3], 3: [3, 4], 4: [4, 1],
                                       5: [5, 6], 6: [6, 7], 7: [7, 8], 8: [8, 5],
                                       9: [1, 5], 10: [2, 6], 11: [3, 7], 12: [4, 8],
                                       13: [1, 8], 14: [2, 7]},
                             'surfaces': {1: [1, 2, 3, 4], 2: [5, 6, 7, 8], 3: [1, 10, -5, -9], 5: [3, 12, -7, -11],
                                          7: [1, 14, 7, -13], 8: [-14, 2, 11], 9: [-10, 14, -6], 10: [-12, 4, 13],
                                          11: [-13, 9, -8]},
                             'volumes': {1: [-1, 7, 8, 5, 10], 2: [3, -7, 9, 2, 11]},
                             'physical_groups': {'new_surface': {'geometry_ids': [7], 'id': 2, 'ndim': 2},
                                                 'volume': {'geometry_ids': [1, 2], 'id': 1, 'ndim': 3}}}

        # check if geo data is as expected
        TestUtils.assert_dictionary_almost_equal(filled_geo_data, expected_geo_data)

        # synchronize gmsh
        gmsh_io.synchronize_gmsh()

        # extract geo data
        gmsh_io.extract_geo_data()
        filled_geo_data = gmsh_io.geo_data

        # check if geo data hasn't changed after re-synchronizing
        TestUtils.assert_dictionary_almost_equal(filled_geo_data, expected_geo_data)

    def test_reset_gmsh(self):
        """
        Checks whether gmsh is reset after calling reset_gmsh.
        """

        # initialize gmsh
        gmsh_io = GmshIO()
        gmsh.initialize()

        # create two points and add to physical group
        point_id1 = gmsh.model.occ.addPoint(0, 0, 0)
        point_id2 = gmsh.model.occ.addPoint(1, 0, 0)

        gmsh.model.addPhysicalGroup(0, [point_id1, point_id2], name="test")

        # synchronize gmsh
        gmsh_io.synchronize_gmsh()

        # reset gmsh
        gmsh_io.reset_gmsh_instance()

        # extract geo data
        gmsh_io.extract_geo_data()
        empty_geo_data = gmsh_io.geo_data

        # check if geo data is empty after resetting
        expected_empty_geo_data = {'lines': {}, 'physical_groups': {}, 'points': {}, 'surfaces': {}, 'volumes': {}}

        TestUtils.assert_dictionary_almost_equal(empty_geo_data, expected_empty_geo_data)

    def test_clear_geo_data(self):
        """
        Checks whether geo data is cleared after calling clear_geo_data.
        """

        # initialize gmsh
        gmsh_io = GmshIO()
        gmsh.initialize()

        # create two points and add to physical group
        point_id1 = gmsh.model.occ.addPoint(0, 0, 0)
        point_id2 = gmsh.model.occ.addPoint(1, 0, 0)

        gmsh.model.addPhysicalGroup(0, [point_id1, point_id2], name="test")

        # synchronize gmsh
        gmsh_io.synchronize_gmsh()

        # extract geo data
        gmsh_io.extract_geo_data()

        # clear geo data
        gmsh_io.clear_geo_data()
        empty_geo_data = gmsh_io.geo_data

        # check if geo data is empty after resetting
        expected_empty_geo_data = {'lines': {}, 'physical_groups': {}, 'points': {}, 'surfaces': {}, 'volumes': {}}
        TestUtils.assert_dictionary_almost_equal(empty_geo_data, expected_empty_geo_data)

        # check if geo data is present after re-extracting
        gmsh_io.extract_geo_data()
        filled_geo_data = gmsh_io.geo_data

        # check if geo data is filled after synchronizing
        expected_filled_geo_data = {'points': {1: [0., 0., 0.], 2: [1., 0., 0.]},
                                    'lines': {},
                                    'surfaces': {},
                                    'volumes': {},
                                    'physical_groups': {'test': {'geometry_ids': [1, 2], 'id': 1, 'ndim': 0}}}
        TestUtils.assert_dictionary_almost_equal(filled_geo_data, expected_filled_geo_data)

    def test_clear_mesh_data(self):
        """
        Checks whether mesh data is cleared after calling clear_mesh_data.
        """

        # initialize gmsh
        gmsh_io = GmshIO()
        gmsh.initialize()

        # create a line and add to physical group
        point_id1 = gmsh.model.occ.addPoint(0, 0, 0)
        point_id2 = gmsh.model.occ.addPoint(1, 0, 0)

        line = gmsh_io.create_line([point_id1, point_id2])

        gmsh.model.addPhysicalGroup(1, [line], name="test")

        # synchronize gmsh
        gmsh_io.synchronize_gmsh()
        gmsh_io.extract_geo_data()

        # generate mesh
        gmsh_io.generate_mesh(1, element_size=0.5)

        expected_filled_mesh_data = {
            "ndim": 1,
            'elements': {'LINE_2N': {1: [1, 3],
                                     2: [3, 2]},
                         'POINT_1N': {3: [1],
                                      4: [2]}},
            'nodes': {1: [0., 0., 0.],
                      2: [1., 0., 0.],
                      3: [0.5, 0., 0.]},
            'physical_groups': {'test': {"ndim": 1, 'element_ids': [1, 2],
                                         "node_ids": [1, 2, 3], "element_type": "LINE_2N"}}}

        # check if mesh data is filled after generating mesh
        TestUtils.assert_dictionary_almost_equal(gmsh_io.mesh_data, expected_filled_mesh_data)

        # clear mesh data
        gmsh_io.clear_mesh_data()

        # check if mesh data is empty after clearing
        expected_empty_mesh_data = {}
        TestUtils.assert_dictionary_almost_equal(gmsh_io.mesh_data, expected_empty_mesh_data)

        # regenerate mesh
        gmsh_io.generate_mesh(1, element_size=0.5)
        TestUtils.assert_dictionary_almost_equal(gmsh_io.mesh_data, expected_filled_mesh_data)

    def test_make_geometry_0D(self):
        """
        Checks whether a 0D geometry is created correctly.
        """

        # define point coordinates
        point_coordinates = [(0, 0, 0), (1, 0, 0), (2, 1, 0)]

        # initialize gmsh
        gmsh_io = GmshIO()
        gmsh.initialize()

        # create multiple points and add to physical group
        gmsh_io.make_geometry_0d(point_coordinates, "point_group")

        # synchronize gmsh
        gmsh_io.synchronize_gmsh()
        gmsh_io.extract_geo_data()

        # check if geo data is filled after synchronizing
        expected_filled_geo_data = {'points': {1: [0., 0., 0.],
                                               2: [1., 0., 0.],
                                               3: [2., 1., 0.]},
                                    'lines': {},
                                    'surfaces': {},
                                    'volumes': {},
                                    'physical_groups': {'point_group': {'geometry_ids': [1, 2, 3], 'id': 1, 'ndim': 0}}}

        TestUtils.assert_dictionary_almost_equal(gmsh_io.geo_data, expected_filled_geo_data)

    def test_make_geometry_1D(self):
        """
        Checks whether a 1D geometry is created correctly.
        """

        # define point coordinates
        point_coordinates = [(0, 0, 0), (1, 0, 0), (2, 1, 0)]

        # initialize gmsh
        gmsh_io = GmshIO()
        gmsh.initialize()

        # create multiple points and add to physical group
        gmsh_io.make_geometry_1d(point_coordinates, "line_group")

        # synchronize gmsh
        gmsh_io.synchronize_gmsh()
        gmsh_io.extract_geo_data()

        # check if geo data is filled after synchronizing
        expected_filled_geo_data = {'points': {1: [0., 0., 0.],
                                               2: [1., 0., 0.],
                                               3: [2., 1., 0.]},
                                    'lines': {1: [1, 2], 2: [2, 3]},
                                    'surfaces': {},
                                    'volumes': {},
                                    'physical_groups': {'line_group': {'geometry_ids': [1, 2], 'id': 1, 'ndim': 1}}}

        TestUtils.assert_dictionary_almost_equal(gmsh_io.geo_data, expected_filled_geo_data)

    def test_make_geometry_2D(self):
        """
        Checks whether a 2D geometry is created correctly.
        """

        # define point coordinates
        point_coordinates = [(0, 0, 0), (1, 0, 0), (2, 1, 0)]

        # initialize gmsh
        gmsh_io = GmshIO()
        gmsh.initialize()

        # create multiple points and add to physical group
        gmsh_io.make_geometry_2d(point_coordinates, "surface_group")

        # synchronize gmsh
        gmsh_io.synchronize_gmsh()
        gmsh_io.extract_geo_data()

        # check if geo data is filled after synchronizing
        expected_filled_geo_data = {'points': {1: [0., 0., 0.],
                                               2: [1., 0., 0.],
                                               3: [2., 1., 0.]},
                                    'lines': {1: [1, 2], 2: [2, 3], 3: [3, 1]},
                                    'surfaces': {1: [1, 2, 3]},
                                    'volumes': {},
                                    'physical_groups': {'surface_group': {'geometry_ids': [1], 'id': 1, 'ndim': 2}}}

        TestUtils.assert_dictionary_almost_equal(gmsh_io.geo_data, expected_filled_geo_data)

    def test_make_geometry_3D_by_extrusion(self):
        """
        Checks whether a 3D geometry is created correctly by extruding a 2D geometry.
        """

        # define point coordinates
        point_coordinates = [(0, 0, 0), (1, 0, 0), (2, 1, 0)]

        # initialize gmsh
        gmsh_io = GmshIO()
        gmsh.initialize()

        extrusion_length = [0, 0, 1]
        # create multiple points and add to physical group
        gmsh_io.make_geometry_3d_by_extrusion(point_coordinates, extrusion_length, "volume_group")

        # synchronize gmsh
        gmsh_io.synchronize_gmsh()
        gmsh_io.extract_geo_data()

        # check if geo data is filled after synchronizing
        expected_filled_geo_data = {'points': {1: [0., 0., 0.],
                                               2: [1., 0., 0.],
                                               3: [2., 1., 0.],
                                               4: [0., 0., 1.],
                                               5: [1., 0., 1.],
                                               6: [2., 1., 1.]},
                                    'lines': {1: [1, 2], 2: [2, 3], 3: [3, 1], 4: [1, 4], 5: [2, 5], 6: [4, 5],
                                              7: [3, 6], 8: [5, 6], 9: [6, 4]},
                                    'surfaces': {1: [1, 2, 3], 2: [4, 6, -5, -1], 3: [5, 8, -7, -2], 4: [7, 9, -4, -3],
                                                 5: [6, 8, 9]},
                                    'volumes': {1: [-2, -3, -4, -1, 5]},
                                    'physical_groups': {'volume_group': {'geometry_ids': [1], 'id': 1, 'ndim': 3}}}

        TestUtils.assert_dictionary_almost_equal(gmsh_io.geo_data, expected_filled_geo_data)

    def test_mesh_file_not_found(self):
        """
        Checks whether an error is raised if the mesh file is not found.

        """
        gmsh_io = GmshIO()
        pytest.raises(FileNotFoundError, gmsh_io.read_gmsh_msh, "not_existing_file.msh")

    def test_geo_file_not_found(self):
        """
        Checks whether an error is raised if the geo file is not found.

        """
        gmsh_io = GmshIO()
        pytest.raises(FileNotFoundError, gmsh_io.read_gmsh_geo, "not_existing_file.geo")

    def test_add_physical_group(self):
        """
        Checks whether physical groups are added correctly. This test checks whether the physical group is added
        correctly for a 0D geometry, 1D geometry, 2D geometry and 3D geometry.

        """

        # initialize gmsh and create a 3D geometry
        gmsh_io = GmshIO()
        gmsh.initialize()
        gmsh_io.make_geometry_3d_by_extrusion([(0, 0, 0), (1, 0, 0), (2, 1, 0)], [0, 0, 1], "volume_group")

        # add physical group for all dimensions
        gmsh_io.add_physical_group("new_volume_group", 3, [1])
        gmsh_io.add_physical_group("new_surface_group", 2, [1])
        gmsh_io.add_physical_group("new_line_group", 1, [1])
        gmsh_io.add_physical_group("new_point_group", 0, [1])

        geo_data = gmsh_io.geo_data

        # set expected data
        expected_group_data = {"new_volume_group": {"geometry_ids": [1], "id": 2, "ndim": 3},
                               "new_surface_group": {"geometry_ids": [1], "id": 3, "ndim": 2},
                               "new_line_group": {"geometry_ids": [1], "id": 4, "ndim": 1},
                               "new_point_group": {"geometry_ids": [1], "id": 5, "ndim": 0},
                               "volume_group": {"geometry_ids": [1], "id": 1, "ndim": 3}}

        # check if physical groups are added correctly
        TestUtils.assert_dictionary_almost_equal(geo_data["physical_groups"], expected_group_data)

    def test_add_point_at_surface_point(self):
        """
        Checks whether a point is added at the surface point correctly. Both the physical groups of the surface and the
        point should be maintained.
        """

        gmsh_io = GmshIO()

        # create surface input
        input_surface = {'surface': {"coordinates": [(0, 0, 0), (3, 0, 0), (3, 1, 0), (0, 1, 0)],
                                     "ndim": 2}}

        # create point input
        input_point = {'point': {"coordinates": [(0, 0, 0)],
                                 "ndim": 0}}

        # generate point after surface
        gmsh_io.generate_geometry(input_surface, "")
        gmsh_io.generate_geometry(input_point, "")

        output_group_names = list(gmsh_io.geo_data["physical_groups"].keys())
        expected_group_names = ['surface', 'point']

        # check if all groups are added
        for group_name in expected_group_names:
            assert group_name in output_group_names

        assert gmsh_io.geo_data["physical_groups"]["surface"]["geometry_ids"] == [1]
        assert gmsh_io.geo_data["physical_groups"]["point"]["geometry_ids"] == [1]

    def test_add_multiple_points_at_surface_points(self):
        """
        Checks whether multiple points are added at the surface points correctly. Both the physical groups of the
        surface and the points should be maintained.
        """

        gmsh_io = GmshIO()

        # create surface input
        input_surface = {'surface': {"coordinates": [(0, 0, 0), (3, 0, 0), (3, 1, 0), (0, 1, 0)],
                                     "ndim": 2}}

        # create point input
        input_point = {'point': {"coordinates": [(3, 1, 0), (0, 1, 0)],
                                 "ndim": 0}}

        # generate point after surface
        gmsh_io.generate_geometry(input_surface, "")
        gmsh_io.generate_geometry(input_point, "")

        output_group_names = list(gmsh_io.geo_data["physical_groups"].keys())
        expected_group_names = ['surface', 'point']

        # check if all groups are added
        for group_name in expected_group_names:
            assert group_name in output_group_names

        assert gmsh_io.geo_data["physical_groups"]["surface"]["geometry_ids"] == [1]
        assert gmsh_io.geo_data["physical_groups"]["point"]["geometry_ids"] == [3, 4]

    def test_add_multiple_point_groups_to_surface_point(self):
        """
        Checks whether multiple points each in a different group added at the surface same points correctly.
        All the physical groups of the surface and the points should be maintained.

        """

        gmsh_io = GmshIO()

        # create surface input
        input_surface = {'surface': {"coordinates": [(0, 0, 0), (3, 0, 0), (3, 1, 0), (0, 1, 0)],
                                     "ndim": 2}}

        # create point input
        input_point = {'point1': {"coordinates": [(3, 1, 0)],
                                  "ndim": 0}}

        # create point input
        input_point2 = {'point2': {"coordinates": [(3, 1, 0)],
                                   "ndim": 0}}

        # generate point after surface
        gmsh_io.generate_geometry(input_surface, "")
        gmsh_io.generate_geometry(input_point, "")
        gmsh_io.generate_geometry(input_point2, "")

        output_group_names = list(gmsh_io.geo_data["physical_groups"].keys())
        expected_group_names = ['surface', 'point1', 'point2']

        # check if all groups are added
        for group_name in expected_group_names:
            assert group_name in output_group_names

        assert gmsh_io.geo_data["physical_groups"]["surface"]["geometry_ids"] == [1]
        assert gmsh_io.geo_data["physical_groups"]["point1"]["geometry_ids"] == [3]
        assert gmsh_io.geo_data["physical_groups"]["point2"]["geometry_ids"] == [3]

    def test_validate_layer_parameters(self, capfd: CaptureFixture[str]):
        """
        Checks whether the layer parameters are validated correctly. And errors should be raised if the layer parameters
        are not valid.

        Args:
            - capfd: Pytest fixture to capture stdout and stderr.

        """

        gmsh_io = GmshIO()

        # valid layer parameters, no error should be raised
        layer_parameters = {"layer_1": {"coordinates": [[0,0,0], [1,1,1]],
                                        "element_size": 1,
                                        "ndim": 1,
                                        "extrusion_length": 1}}
        gmsh_io.validate_layer_parameters(layer_parameters)

        # missing coordinates, error should be raised
        layer_parameters = {"layer_1": {"element_size": 1,
                                        "ndim": 1,
                                        "extrusion_length": 1}}

        with pytest.raises(ValueError, match=r"Layer layer_1 must contain the key 'coordinates'"):
            gmsh_io.validate_layer_parameters(layer_parameters)

        # missing ndim, error should be raised
        layer_parameters = {"layer_1": {"coordinates": [[0,0,0], [1,1,1]],
                                        "element_size": 1,
                                        "extrusion_length": 1}}

        with pytest.raises(ValueError, match=r"Layer layer_1 must contain the key 'ndim'"):
            gmsh_io.validate_layer_parameters(layer_parameters)

        # missing extrusion length in 3D, error should be raised
        layer_parameters = {"layer_1": {"coordinates": [[0,0,0], [1,1,1]],
                                        "element_size": 1,
                                        "ndim": 3}}

        with pytest.raises(ValueError, match=r"Layer layer_1 must contain the key 'extrusion_length', "
                                             r"which is needed for 3D geometries"):
            gmsh_io.validate_layer_parameters(layer_parameters)

        # missing extrusion length in non-3D, should not raise an error
        layer_parameters = {"layer_1": {"coordinates": [[0,0,0], [1,1,1]],
                                        "element_size": 1,
                                        "ndim": 2}}

        gmsh_io.validate_layer_parameters(layer_parameters)

        # missing element size, warning should be printed
        layer_parameters = {"layer_1": {"coordinates": [[0,0,0], [1,1,1]],
                                        "ndim": 1,
                                        "extrusion_length": 1}}

        gmsh_io.validate_layer_parameters(layer_parameters)
        console_output, _ = capfd.readouterr()

        assert ("Warning: Layer layer_1 does not contain the key 'element_size'. "
                "The element size will be determined by gmsh.") == console_output.strip()

        # non supported ndim value, error should be raised
        layer_parameters = {"layer_1": {"coordinates": [[0, 0, 0], [1, 1, 1]],
                                        "element_size": 1,
                                        "extrusion_length": 1,
                                        "ndim": 4}}

        with pytest.raises(ValueError, match=f"ndim must be 0, 1, 2 or 3. ndim=4"):
            gmsh_io.validate_layer_parameters(layer_parameters)

    def test_write_mesh(self):
        """
        Checks whether the mesh is written correctly to a file.
        """

        # create line geometry
        layer_parameters = {"line": {"coordinates": [[0, 0, 0], [1, 1, 1]],
                                     "element_size": 1,
                                     "ndim": 1}}

        gmsh_io = GmshIO()

        gmsh_io.generate_geometry(layer_parameters, "")

        # gmsh_io.generate_extract_mesh(2, "test_mesh_line.msh", ".", True, False)
        gmsh_io.generate_mesh(
            2, element_size=1, mesh_name="test_mesh_line.msh", mesh_output_dir=".", save_file=True,
            open_gmsh_gui=False
        )
        # check if file is created
        assert Path("test_mesh_line.msh").is_file()

        # open generated mesh file
        with open("test_mesh_line.msh", "r") as file:
            generate_mesh = file.readlines()

        # open expected mesh file
        with open("tests/test_data/expected_mesh_line.msh", "r") as file:
            expected_mesh = file.readlines()

        # check if generated mesh file is equal to expected mesh file
        for generated_line, expected_line in zip(generate_mesh, expected_mesh):
            temp = re.findall(r'\d+', generated_line)
            generated_numbers = list(map(int, temp))

            temp = re.findall(r'\d+', expected_line)
            expected_numbers = list(map(int, temp))

            # assert string if line does not contain numbers, else assert numbers
            if len(expected_numbers) == 0:
                assert generated_line == expected_line
            else:
                np.testing.assert_array_almost_equal(generated_numbers, expected_numbers)

        # remove test file
        Path("test_mesh_line.msh").unlink()

    def test_two_point_groups_with_same_name(self):
        """
        Checks whether the points are added correctly to the existing physical group.
        """

        gmsh_io = GmshIO()

        # create first point input
        input_first_point = {'point': {"coordinates": [(0, 0, 0), (1,0,0), (0,1,0)],
                                       "ndim": 0}}

        # create second point input, note that one coordinate already exists
        input_second_point = {'point': {"coordinates": [(3, 0, 0), (2,0,0), (0,1,0)],
                                        "ndim": 0}}

        # generate points separately
        gmsh_io.generate_geometry(input_first_point, "")
        gmsh_io.generate_geometry(input_second_point, "")

        geo_data = gmsh_io.geo_data

        # set expected data
        expected_group_data = {"point": {"geometry_ids": [1, 2, 3, 4, 5], "id": 1, "ndim": 0}}

        TestUtils.assert_dictionary_almost_equal(geo_data["physical_groups"], expected_group_data)

    def test_two_line_groups_with_same_name(self):
        """
        Checks whether the lines are added correctly to the existing physical group.
        """

        gmsh_io = GmshIO()

        # create first line input
        input_first_line = {'line': {"coordinates": [(0, 0, 0), (3, 0, 0)],
                                     "ndim": 1}}

        # create second line input
        input_second_line = {'line': {"coordinates": [(0, 0, 1), (3, 0, 1)],
                                      "ndim": 1}}

        # generate lines separately
        gmsh_io.generate_geometry(input_first_line, "")
        gmsh_io.generate_geometry(input_second_line, "")

        geo_data = gmsh_io.geo_data

        # set expected data
        expected_group_data = {"line": {"geometry_ids": [1, 2], "id": 1, "ndim": 1}}

        TestUtils.assert_dictionary_almost_equal(geo_data["physical_groups"], expected_group_data)

    def test_two_surface_groups_with_same_name(self):
        """
        Checks whether the surfaces are added correctly to the existing physical group.
        """

        gmsh_io = GmshIO()

        # create first surface input
        input_first_surface = {'surface': {"coordinates": [(0, 0, 0), (3, 0, 0), (3, 1, 0), (0, 1, 0)],
                                           "ndim": 2}}

        # create second surface input
        input_second_surface = {'surface': {"coordinates": [(0, 0, 1), (3, 0, 1), (3, 1, 1), (0, 1, 1)],
                                            "ndim": 2}}

        # generate surfaces separately
        gmsh_io.generate_geometry(input_first_surface, "")
        gmsh_io.generate_geometry(input_second_surface, "")

        geo_data = gmsh_io.geo_data

        # set expected data
        expected_group_data = {"surface": {"geometry_ids": [1, 2], "id": 1, "ndim": 2}}

        TestUtils.assert_dictionary_almost_equal(geo_data["physical_groups"], expected_group_data)

    def test_two_volume_groups_with_same_name(self):
        """
        Checks whether the volumes are added correctly to the existing physical group.
        """

        gmsh_io = GmshIO()

        # create first volume input
        input_first_volume = {'volume': {"coordinates": [(0, 0, 0), (3, 0, 0), (3, 1, 0), (0, 1, 0)],
                                            "ndim": 3,
                                            "extrusion_length": [0, 0, 1]}}

        # create second volume input
        input_second_volume = {'volume': {"coordinates": [(0, 0, 2), (3, 0, 2), (3, 1, 2), (0, 1, 2)],
                                            "ndim": 3,
                                            "extrusion_length": [0, 0, 1]}}

        # generate volumes separately
        gmsh_io.generate_geometry(input_first_volume, "")
        gmsh_io.generate_geometry(input_second_volume, "")

        geo_data = gmsh_io.geo_data

        # set expected data
        expected_group_data = {"volume": {"geometry_ids": [1, 2], "id": 1, "ndim": 3}}

        TestUtils.assert_dictionary_almost_equal(geo_data["physical_groups"], expected_group_data)

    def test_two_different_dimension_groups_with_same_name(self):
        """
        Checks whether an exception is raised that all items in a physical group must have the same dimension.
        """

        gmsh_io = GmshIO()

        # create first line input
        input_first_line = {'group_1': {"coordinates": [(0, 0, 0), (3, 0, 0)],
                                        "ndim": 1}}

        # create first point input
        input_first_point = {'group_1': {"coordinates": [(0, 0, 0)],
                                         "ndim": 0}}

        # generate groups separately, exception is raised
        gmsh_io.generate_geometry(input_first_line, "")
        with pytest.raises(ValueError, match=r"Cannot add geometry ids to physical group group_1 with dimension 0 as "
                                             r"the physical group already exists with dimension 1."):
            gmsh_io.generate_geometry(input_first_point, "")

    def test_synchronize_gmsh_with_intersection_line_on_extruded_volume(self):
        """
        Checks whether gmsh is synchronized after calling synchronize_gmsh. This test checks whether the geo data
        is updated with the created points and the physical group after calling synchronize_gmsh.
        This test is for the case where the intersection line is going through an edge surface of a volume, which is
         created by extruding.
        """

        # initialize gmsh
        gmsh_io = GmshIO()
        gmsh.initialize()

        # create first surface
        # create surface points
        point_id1 = gmsh.model.occ.addPoint(0, 0, 0,0.1)
        point_id2 = gmsh.model.occ.addPoint(1, 0, 0,0.1)
        point_id3 = gmsh.model.occ.addPoint(1, 1, 0,0.1)
        point_id4 = gmsh.model.occ.addPoint(0, 1, 0,0.1)

        # create surface lines
        line_id1 = gmsh.model.occ.addLine(point_id1, point_id2)
        line_id2 = gmsh.model.occ.addLine(point_id2, point_id3)
        line_id3 = gmsh.model.occ.addLine(point_id3, point_id4)
        line_id4 = gmsh.model.occ.addLine(point_id4, point_id1)

        # create a surface
        curve_loop_id = gmsh.model.occ.addCurveLoop([line_id1, line_id2, line_id3, line_id4])
        surface_id = gmsh.model.occ.addPlaneSurface([curve_loop_id])

        # create a volume by extruding the surface
        new_dim_ids = gmsh.model.occ.extrude([(2, surface_id)], 0, 0, 1)
        volume_id: int = next((dim_tag[1] for dim_tag in new_dim_ids if dim_tag[0] == 3))

        gmsh.model.addPhysicalGroup(3, [volume_id], tag=-1, name="volume")

        # create intersection line
        point_id_5 = gmsh.model.occ.addPoint(0.25, 1, 0,0.1)
        point_id_6 = gmsh.model.occ.addPoint(0.25, 1, 1,0.1)

        line_id5 = gmsh.model.occ.addLine(point_id_5, point_id_6)
        gmsh.model.addPhysicalGroup(1, [line_id5], name="new_line")

        # synchronize gmsh
        gmsh_io.synchronize_gmsh()

        # extract geo data
        gmsh_io.extract_geo_data()
        filled_geo_data = gmsh_io.geo_data

        expected_geo_data = {'points': {1: [0.0, 0.0, 0.0], 2: [1.0, 0.0, 0.0], 3: [1.0, 1.0, 0.0], 4: [0.0, 1.0, 0.0],
                                        5: [0.0, 0.0, 1.0], 6: [1.0, 0.0, 1.0], 7: [1.0, 1.0, 1.0], 8: [0.0, 1.0, 1.0],
                                        9: [0.25, 1.0, 0.0], 10: [0.25, 1.0, 1.0]},
                             'lines': {1: [1, 2], 2: [2, 3], 4: [4, 1], 5: [1, 5], 6: [2, 6], 7: [5, 6],
                                       8: [3, 7], 9: [6, 7], 10: [4, 8], 12: [8, 5], 13: [9, 10], 14: [3, 9],
                                       15: [7, 10], 16: [9, 4], 17: [10, 8]},
                             'surfaces': {1: [1, 2, 14, 16, 4], 2: [5, 7, -6, -1], 3: [6, 9, -8, -2],
                                          5: [10, 12, -5, -4], 6: [7, 9, 15, 17, 12], 7: [-14, 8, 15, -13],
                                          8: [-16, 13, 17, -10]},
                             'volumes': {1: [-2, -3, -7, -8, -5, -1, 6]},
                             'physical_groups': {'new_line': {'ndim': 1, 'id': 2, 'geometry_ids': [13]},
                                                 'volume': {'ndim': 3, 'id': 1, 'geometry_ids': [1]}}}

        gmsh.model.mesh.generate(3)

        # check if geo data is as expected
        TestUtils.assert_dictionary_almost_equal(filled_geo_data, expected_geo_data)

        # synchronize gmsh
        gmsh_io.synchronize_gmsh()

        # extract geo data
        gmsh_io.extract_geo_data()
        filled_geo_data = gmsh_io.geo_data

        # check if geo data hasn't changed after re-synchronizing
        TestUtils.assert_dictionary_almost_equal(filled_geo_data, expected_geo_data)

        # check if mesh can be generated
        gmsh.model.mesh.generate(3)

<<<<<<< HEAD
    def test_set_mesh_size_of_group_1D(self):
        """
        Checks whether the mesh size of a group is set correctly for a 1D mesh.

        """
        geo_data = {'points': {1: [0., 0., 0.], 2: [5., 0., 0.]},
                    'lines': {1: [1, 2]},
                    'surfaces': {},
                    'volumes': {},
                    'physical_groups': {'Line': {'ndim': 1, 'id': 1, 'geometry_ids': [1]}}}

        gmsh_io = GmshIO()

        # manually set geo data
        gmsh_io._GmshIO__geo_data = geo_data
        gmsh_io.generate_geo_from_geo_data()
=======
    def test_synchronize_gmsh_with_new_surface_on_extruded_volume(self):
        """
        Checks whether gmsh is synchronized after calling synchronize_gmsh. This test checks whether the geo data
        is updated with the newly created points, surface and the physical groups after calling synchronize_gmsh.
        This test is for the case where a new surface and a new point is created on an edge surface of a volume, which
        is created by extruding.
        """

        # initialize gmsh
        gmsh_io = GmshIO()
        gmsh.initialize()

        # create first surface
        # create surface points
        point_id1 = gmsh.model.occ.addPoint(0, 0, 0)
        point_id2 = gmsh.model.occ.addPoint(1, 0, 0)
        point_id3 = gmsh.model.occ.addPoint(1, 1, 0)
        point_id4 = gmsh.model.occ.addPoint(0, 1, 0)

        # create surface lines
        line_id1 = gmsh.model.occ.addLine(point_id1, point_id2)
        line_id2 = gmsh.model.occ.addLine(point_id2, point_id3)
        line_id3 = gmsh.model.occ.addLine(point_id3, point_id4)
        line_id4 = gmsh.model.occ.addLine(point_id4, point_id1)

        # create a surface
        curve_loop_id = gmsh.model.occ.addCurveLoop([line_id1, line_id2, line_id3, line_id4])
        surface_id = gmsh.model.occ.addPlaneSurface([curve_loop_id])

        # create a volume by extruding the surface
        new_dim_ids = gmsh.model.occ.extrude([(2, surface_id)], 0, 0, 1)
        volume_id: int = next((dim_tag[1] for dim_tag in new_dim_ids if dim_tag[0] == 3))

        gmsh.model.addPhysicalGroup(3, [volume_id], tag=-1, name="volume")
        gmsh_io.synchronize_gmsh()

        # add new surface group
        point_id_5 = gmsh.model.occ.addPoint(0.0, 0, 0)
        point_id_6 = gmsh.model.occ.addPoint(0, 0, 1)
        point_id_7 = gmsh.model.occ.addPoint(0, 1, 1)
        point_id_8 = gmsh.model.occ.addPoint(0, 1, 0)

        line_id5 = gmsh.model.occ.addLine(point_id_5, point_id_6)
        line_id6 = gmsh.model.occ.addLine(point_id_6, point_id_7)
        line_id7 = gmsh.model.occ.addLine(point_id_7, point_id_8)
        line_id8 = gmsh.model.occ.addLine(point_id_8, point_id_5)

        curve_loop_id2 = gmsh.model.occ.addCurveLoop([line_id5, line_id6, line_id7, line_id8])
        surface_id2 = gmsh.model.occ.addPlaneSurface([curve_loop_id2])

        gmsh.model.addPhysicalGroup(2, [surface_id2], name="new_surface")
        gmsh_io.synchronize_gmsh()

        # add new point group
        point_id_9 = gmsh.model.occ.addPoint(0, 0, 1)

        gmsh.model.addPhysicalGroup(0, [point_id_9], name="new_point")
        gmsh_io.synchronize_gmsh()

        # extract geo data
        gmsh_io.extract_geo_data()
        filled_geo_data = gmsh_io.geo_data

        # todo, points 9, 10, 11 are duplicates, somehow they are not removed. It is possible that
        # the points are present in point physical groups, but the points shouldn't be present in
        # the line connectivities. Note that meshing works fine, i.e. no hanging nodes are present
        expected_geo_data = {'points': {1: [0.0, 0.0, 0.0], 2: [1.0, 0.0, 0.0], 3: [1.0, 1.0, 0.0], 4: [0.0, 1.0, 0.0],
                                        5: [0.0, 0.0, 1.0], 6: [1.0, 0.0, 1.0], 7: [1.0, 1.0, 1.0], 8: [0.0, 1.0, 1.0],
                                        9: [0.0, 1.0, 0.0], 10: [0, 0.0, 1.0], 11: [0.0, 1.0, 1.0]},
                             'lines': {1: [1, 2], 2: [2, 3], 3: [3,4], 4: [4, 1], 5: [1, 5], 6: [2, 6],
                                       7: [5, 6], 8: [3, 7], 9: [6, 7], 10: [4, 8], 11: [7, 8], 12: [8, 5]},
                             'surfaces': {1: [1, 2, 3, 4], 2: [5, 7, -6, -1], 3: [6, 9, -8, -2],
                                          4: [8, 11, -10, -3], 5: [10, 12, -5, -4], 6: [7, 9, 11, 12]},
                             'volumes': {1: [-2, -3, -4, -5, -1, 6]},
                             'physical_groups': {'new_point': {'ndim': 0, 'id': 3, 'geometry_ids': [10]},
                                                 'new_surface': {'ndim': 2, 'id': 2, 'geometry_ids': [5]},
                                                 'volume': {'ndim': 3, 'id': 1, 'geometry_ids': [1]}}}

        # check if geo data is as expected
        TestUtils.assert_dictionary_almost_equal(filled_geo_data, expected_geo_data)

        # synchronize gmsh
        gmsh_io.synchronize_gmsh()

        # extract geo data
        gmsh_io.extract_geo_data()
        filled_geo_data = gmsh_io.geo_data

        # check if geo data hasn't changed after re-synchronizing
        TestUtils.assert_dictionary_almost_equal(filled_geo_data, expected_geo_data)

        # check if mesh can be generated
        gmsh.model.mesh.generate(3)
>>>>>>> 774b4bdb

        # set mesh size of group
        gmsh_io.set_mesh_size_of_group("Line", 1)

        gmsh_io.generate_mesh(1)

        expected_mesh_data = {"ndim": 1,
                              'nodes': {1: [0., 0., 0.],
                                        2: [5., 0., 0.],
                                        3: [1.0, 0.0, 0.0],
                                        4: [2.0, 0.0, 0.0],
                                        5: [3.0, 0.0, 0.0],
                                        6: [4.0, 0.0, 0.0]},
                              'elements': {'LINE_2N': {1: [1, 3],
                                                       2: [3, 4],
                                                       3: [4, 5],
                                                       4: [5, 6],
                                                       5: [6, 2]},
                                           'POINT_1N': {6: [1],
                                                        7: [2]}},
                              'physical_groups': {'Line': {"ndim": 1,
                                                           "node_ids": [1, 2, 3, 4, 5, 6],
                                                           "element_ids": [1, 2, 3, 4, 5],
                                                           "element_type": "LINE_2N"}}}

        TestUtils.assert_dictionary_almost_equal(expected_mesh_data, gmsh_io.mesh_data)

    def test_set_mesh_size_of_group_2D(self):
        """
        Checks whether the mesh size of a group is set correctly for a 2D mesh.

        """
        geo_data = {'points': {1: [0., 0., 0.], 2: [5., 0., 0.], 3: [5., 5., 0.], 4: [0., 5., 0.]},
                    'lines': {1: [1, 2], 2: [2, 3], 3: [3, 4], 4: [4, 1]},
                    'surfaces': {1: [1, 2, 3, 4]},
                    'volumes': {},
                    'physical_groups': {'Surface': {'ndim': 2, 'id': 1, 'geometry_ids': [1]}}}

        gmsh_io = GmshIO()

        # manually set geo data
        gmsh_io._GmshIO__geo_data = geo_data
        gmsh_io.generate_geo_from_geo_data()

        # set mesh size of group
        gmsh_io.set_mesh_size_of_group("Surface", 2.5)

        gmsh_io.generate_mesh(2)

        expected_mesh_data = {"ndim": 2,
                              'nodes': {1: [0., 0., 0.],
                                        2: [5., 0., 0.],
                                        3: [5.0, 5.0, 0.0],
                                        4: [0.0, 5.0, 0.0],
                                        5: [2.5, 0.0, 0.0],
                                        6: [5.0, 2.5, 0.0],
                                        7: [2.5, 5.0, 0.0],
                                        8: [0.0, 2.5, 0.0],
                                        9: [3.75, 3.75, 0.0],
                                        10: [3.125, 1.8749999999999998, 0.0],
                                        11: [1.4062499999999991, 1.4062499999999996, 0.0],
                                        12: [1.7285156250000004, 3.271484375, 0.0]
                                        },
                              'elements': {'LINE_2N': {19: [1, 5],
                                                       20: [5, 2],
                                                       21: [2, 6],
                                                       22: [6, 3],
                                                       23: [3, 7],
                                                       24: [7, 4],
                                                       25: [4, 8],
                                                       26: [8, 1]},
                                           'TRIANGLE_3N': {1: [6, 10, 2],
                                                           2: [2, 10, 5],
                                                           3: [4, 12, 7],
                                                           4: [8, 12, 4],
                                                           5: [1, 11, 8],
                                                           6: [5, 11, 1],
                                                           7: [3, 9, 6],
                                                           8: [7, 9, 3],
                                                           9: [9, 12, 10],
                                                           10: [7, 12, 9],
                                                           11: [9, 10, 6],
                                                           12: [10, 12, 11],
                                                           13: [11, 12, 8],
                                                           14: [10, 11, 5]},
                                           'POINT_1N': {15: [1],
                                                        16: [2],
                                                        17: [3],
                                                        18: [4]}},
                              'physical_groups': {'Surface': {"ndim": 2,
                                                              "node_ids": [1, 2, 3, 4, 5, 6, 7, 8, 9, 10, 11, 12],
                                                              "element_ids": [1, 2, 3, 4, 5, 6, 7, 8, 9, 10, 11, 12,
                                                                              13,
                                                                              14],
                                                              "element_type": "TRIANGLE_3N"}}}

        TestUtils.assert_dictionary_almost_equal(expected_mesh_data, gmsh_io.mesh_data)

    def test_generate_different_mesh_sizes_2D(self):
        """
        Checks a 2D mesh with different mesh sizes. Where the mesh size for one physical group is set after the geometry
        is generated.
        """

        # define geometry dimension; input "3" for 3D to extrude the 2D surface, input "2" for 2D
        dims = 2
        # if 3D, input depth of geometry to be extruded from 2D surface
        extrusion_length = [0, 0, 3]

        # define the points of the surface as a list of tuples
        input_dict = {'soil_1': {"element_size": 1,
                                 "coordinates": [(0, 0, 0), (3, 0, 0), (5, 1.5, 0), (2, 1, 0), (0, 1, 0)],
                                 "ndim": dims,
                                 "extrusion_length": extrusion_length},
                      'soil_2': {"coordinates": [(3, 0, 0), (5, 0, 0), (5, 1.5, 0)],
                                 "ndim": dims,
                                 "extrusion_length": extrusion_length},
                      'soil_3': {"element_size": 0.5,
                                 "coordinates": [(0, 1, 0), (2, 1, 0), (2, 3, 0), (0, 3, 0)],
                                 "ndim": dims,
                                 "extrusion_length": extrusion_length}
                      }

        # set a name for mesh output file
        mesh_output_name = "test_mesh_2D"

        # generate geometry
        gmsh_io = GmshIO()
        gmsh_io.generate_geometry(input_dict, mesh_output_name)

        # set mesh size of a group by defining the name label of the group and the desired mesh size
        gmsh_io.set_mesh_size_of_group("soil_1", 0.1)

        # generate mesh
        gmsh_io.generate_mesh(dims, open_gmsh_gui=False)

        mesh_data = gmsh_io.mesh_data

        with open('tests/test_data/mesh_data_2D.pkl', 'rb') as file:
            expected_mesh_data = pickle.load(file)

        # Assert that the dumped data is the same as the original mesh data
        TestUtils.assert_dictionary_almost_equal(mesh_data, expected_mesh_data)

    @pytest.mark.skipif(platform == "linux", reason="Gmsh works differently on Linux")
    def test_generate_different_mesh_sizes_3D(self):
        """
        Checks whether 3D mesh data generated and expected mesh data are the same.
        """

        # define a global mesh size, if set to -1 mesh size is logically chosen by Gmsh itself based on the geometry
        global_mesh_size: float = 5
        # define geometry dimension; input "3" for 3D to extrude the 2D surface, input "2" for 2D
        dims = 3
        # if 3D, input depth of geometry to be extruded from 2D surface
        extrusion_length = [0, 0, 3]
        # define the points of the surface as a list of tuples
        input_dict = {'soil_1': {"coordinates": [(0, 0, 0), (3, 0, 0), (5, 1.5, 0), (2, 1, 0), (0, 1, 0)],
                                 "ndim": dims,
                                 "extrusion_length": extrusion_length},
                      'soil_2': {"coordinates": [(3, 0, 0), (5, 0, 0), (5, 1.5, 0)],
                                 "ndim": dims,
                                 "extrusion_length": extrusion_length},
                      'soil_3': {"coordinates": [(0, 1, 0), (2, 1, 0), (2, 3, 0), (0, 3, 0)],
                                 "ndim": dims,
                                 "extrusion_length": extrusion_length}
                      }

        # set a name for mesh output file
        mesh_output_name = "test_mesh_3D"

        # generate geometry
        gmsh_io = GmshIO()
        gmsh_io.generate_geometry(input_dict, mesh_output_name)

        # set mesh size of a group by defining the name label of the group and the desired mesh size
        gmsh_io.set_mesh_size_of_group("soil_1", 0.5)

        # generate mesh
        gmsh_io.generate_mesh(3, element_size=global_mesh_size, open_gmsh_gui=False)

        mesh_data = gmsh_io.mesh_data

        with open('tests/test_data/mesh_data_3D.pkl', 'rb') as file:
            expected_mesh_data = pickle.load(file)

        # Assert that the dumped data is the same as the original mesh data
        TestUtils.assert_dictionary_almost_equal(mesh_data, expected_mesh_data)<|MERGE_RESOLUTION|>--- conflicted
+++ resolved
@@ -1759,7 +1759,6 @@
         # check if mesh can be generated
         gmsh.model.mesh.generate(3)
 
-<<<<<<< HEAD
     def test_set_mesh_size_of_group_1D(self):
         """
         Checks whether the mesh size of a group is set correctly for a 1D mesh.
@@ -1776,101 +1775,6 @@
         # manually set geo data
         gmsh_io._GmshIO__geo_data = geo_data
         gmsh_io.generate_geo_from_geo_data()
-=======
-    def test_synchronize_gmsh_with_new_surface_on_extruded_volume(self):
-        """
-        Checks whether gmsh is synchronized after calling synchronize_gmsh. This test checks whether the geo data
-        is updated with the newly created points, surface and the physical groups after calling synchronize_gmsh.
-        This test is for the case where a new surface and a new point is created on an edge surface of a volume, which
-        is created by extruding.
-        """
-
-        # initialize gmsh
-        gmsh_io = GmshIO()
-        gmsh.initialize()
-
-        # create first surface
-        # create surface points
-        point_id1 = gmsh.model.occ.addPoint(0, 0, 0)
-        point_id2 = gmsh.model.occ.addPoint(1, 0, 0)
-        point_id3 = gmsh.model.occ.addPoint(1, 1, 0)
-        point_id4 = gmsh.model.occ.addPoint(0, 1, 0)
-
-        # create surface lines
-        line_id1 = gmsh.model.occ.addLine(point_id1, point_id2)
-        line_id2 = gmsh.model.occ.addLine(point_id2, point_id3)
-        line_id3 = gmsh.model.occ.addLine(point_id3, point_id4)
-        line_id4 = gmsh.model.occ.addLine(point_id4, point_id1)
-
-        # create a surface
-        curve_loop_id = gmsh.model.occ.addCurveLoop([line_id1, line_id2, line_id3, line_id4])
-        surface_id = gmsh.model.occ.addPlaneSurface([curve_loop_id])
-
-        # create a volume by extruding the surface
-        new_dim_ids = gmsh.model.occ.extrude([(2, surface_id)], 0, 0, 1)
-        volume_id: int = next((dim_tag[1] for dim_tag in new_dim_ids if dim_tag[0] == 3))
-
-        gmsh.model.addPhysicalGroup(3, [volume_id], tag=-1, name="volume")
-        gmsh_io.synchronize_gmsh()
-
-        # add new surface group
-        point_id_5 = gmsh.model.occ.addPoint(0.0, 0, 0)
-        point_id_6 = gmsh.model.occ.addPoint(0, 0, 1)
-        point_id_7 = gmsh.model.occ.addPoint(0, 1, 1)
-        point_id_8 = gmsh.model.occ.addPoint(0, 1, 0)
-
-        line_id5 = gmsh.model.occ.addLine(point_id_5, point_id_6)
-        line_id6 = gmsh.model.occ.addLine(point_id_6, point_id_7)
-        line_id7 = gmsh.model.occ.addLine(point_id_7, point_id_8)
-        line_id8 = gmsh.model.occ.addLine(point_id_8, point_id_5)
-
-        curve_loop_id2 = gmsh.model.occ.addCurveLoop([line_id5, line_id6, line_id7, line_id8])
-        surface_id2 = gmsh.model.occ.addPlaneSurface([curve_loop_id2])
-
-        gmsh.model.addPhysicalGroup(2, [surface_id2], name="new_surface")
-        gmsh_io.synchronize_gmsh()
-
-        # add new point group
-        point_id_9 = gmsh.model.occ.addPoint(0, 0, 1)
-
-        gmsh.model.addPhysicalGroup(0, [point_id_9], name="new_point")
-        gmsh_io.synchronize_gmsh()
-
-        # extract geo data
-        gmsh_io.extract_geo_data()
-        filled_geo_data = gmsh_io.geo_data
-
-        # todo, points 9, 10, 11 are duplicates, somehow they are not removed. It is possible that
-        # the points are present in point physical groups, but the points shouldn't be present in
-        # the line connectivities. Note that meshing works fine, i.e. no hanging nodes are present
-        expected_geo_data = {'points': {1: [0.0, 0.0, 0.0], 2: [1.0, 0.0, 0.0], 3: [1.0, 1.0, 0.0], 4: [0.0, 1.0, 0.0],
-                                        5: [0.0, 0.0, 1.0], 6: [1.0, 0.0, 1.0], 7: [1.0, 1.0, 1.0], 8: [0.0, 1.0, 1.0],
-                                        9: [0.0, 1.0, 0.0], 10: [0, 0.0, 1.0], 11: [0.0, 1.0, 1.0]},
-                             'lines': {1: [1, 2], 2: [2, 3], 3: [3,4], 4: [4, 1], 5: [1, 5], 6: [2, 6],
-                                       7: [5, 6], 8: [3, 7], 9: [6, 7], 10: [4, 8], 11: [7, 8], 12: [8, 5]},
-                             'surfaces': {1: [1, 2, 3, 4], 2: [5, 7, -6, -1], 3: [6, 9, -8, -2],
-                                          4: [8, 11, -10, -3], 5: [10, 12, -5, -4], 6: [7, 9, 11, 12]},
-                             'volumes': {1: [-2, -3, -4, -5, -1, 6]},
-                             'physical_groups': {'new_point': {'ndim': 0, 'id': 3, 'geometry_ids': [10]},
-                                                 'new_surface': {'ndim': 2, 'id': 2, 'geometry_ids': [5]},
-                                                 'volume': {'ndim': 3, 'id': 1, 'geometry_ids': [1]}}}
-
-        # check if geo data is as expected
-        TestUtils.assert_dictionary_almost_equal(filled_geo_data, expected_geo_data)
-
-        # synchronize gmsh
-        gmsh_io.synchronize_gmsh()
-
-        # extract geo data
-        gmsh_io.extract_geo_data()
-        filled_geo_data = gmsh_io.geo_data
-
-        # check if geo data hasn't changed after re-synchronizing
-        TestUtils.assert_dictionary_almost_equal(filled_geo_data, expected_geo_data)
-
-        # check if mesh can be generated
-        gmsh.model.mesh.generate(3)
->>>>>>> 774b4bdb
 
         # set mesh size of group
         gmsh_io.set_mesh_size_of_group("Line", 1)
@@ -1910,6 +1814,99 @@
                     'physical_groups': {'Surface': {'ndim': 2, 'id': 1, 'geometry_ids': [1]}}}
 
         gmsh_io = GmshIO()
+    def test_synchronize_gmsh_with_new_surface_on_extruded_volume(self):
+        """
+        Checks whether gmsh is synchronized after calling synchronize_gmsh. This test checks whether the geo data
+        is updated with the newly created points, surface and the physical groups after calling synchronize_gmsh.
+        This test is for the case where a new surface and a new point is created on an edge surface of a volume, which
+        is created by extruding.
+        """
+
+        # initialize gmsh
+        gmsh_io = GmshIO()
+        gmsh.initialize()
+
+        # create first surface
+        # create surface points
+        point_id1 = gmsh.model.occ.addPoint(0, 0, 0)
+        point_id2 = gmsh.model.occ.addPoint(1, 0, 0)
+        point_id3 = gmsh.model.occ.addPoint(1, 1, 0)
+        point_id4 = gmsh.model.occ.addPoint(0, 1, 0)
+
+        # create surface lines
+        line_id1 = gmsh.model.occ.addLine(point_id1, point_id2)
+        line_id2 = gmsh.model.occ.addLine(point_id2, point_id3)
+        line_id3 = gmsh.model.occ.addLine(point_id3, point_id4)
+        line_id4 = gmsh.model.occ.addLine(point_id4, point_id1)
+
+        # create a surface
+        curve_loop_id = gmsh.model.occ.addCurveLoop([line_id1, line_id2, line_id3, line_id4])
+        surface_id = gmsh.model.occ.addPlaneSurface([curve_loop_id])
+
+        # create a volume by extruding the surface
+        new_dim_ids = gmsh.model.occ.extrude([(2, surface_id)], 0, 0, 1)
+        volume_id: int = next((dim_tag[1] for dim_tag in new_dim_ids if dim_tag[0] == 3))
+
+        gmsh.model.addPhysicalGroup(3, [volume_id], tag=-1, name="volume")
+        gmsh_io.synchronize_gmsh()
+
+        # add new surface group
+        point_id_5 = gmsh.model.occ.addPoint(0.0, 0, 0)
+        point_id_6 = gmsh.model.occ.addPoint(0, 0, 1)
+        point_id_7 = gmsh.model.occ.addPoint(0, 1, 1)
+        point_id_8 = gmsh.model.occ.addPoint(0, 1, 0)
+
+        line_id5 = gmsh.model.occ.addLine(point_id_5, point_id_6)
+        line_id6 = gmsh.model.occ.addLine(point_id_6, point_id_7)
+        line_id7 = gmsh.model.occ.addLine(point_id_7, point_id_8)
+        line_id8 = gmsh.model.occ.addLine(point_id_8, point_id_5)
+
+        curve_loop_id2 = gmsh.model.occ.addCurveLoop([line_id5, line_id6, line_id7, line_id8])
+        surface_id2 = gmsh.model.occ.addPlaneSurface([curve_loop_id2])
+
+        gmsh.model.addPhysicalGroup(2, [surface_id2], name="new_surface")
+        gmsh_io.synchronize_gmsh()
+
+        # add new point group
+        point_id_9 = gmsh.model.occ.addPoint(0, 0, 1)
+
+        gmsh.model.addPhysicalGroup(0, [point_id_9], name="new_point")
+        gmsh_io.synchronize_gmsh()
+
+        # extract geo data
+        gmsh_io.extract_geo_data()
+        filled_geo_data = gmsh_io.geo_data
+
+        # todo, points 9, 10, 11 are duplicates, somehow they are not removed. It is possible that
+        # the points are present in point physical groups, but the points shouldn't be present in
+        # the line connectivities. Note that meshing works fine, i.e. no hanging nodes are present
+        expected_geo_data = {'points': {1: [0.0, 0.0, 0.0], 2: [1.0, 0.0, 0.0], 3: [1.0, 1.0, 0.0], 4: [0.0, 1.0, 0.0],
+                                        5: [0.0, 0.0, 1.0], 6: [1.0, 0.0, 1.0], 7: [1.0, 1.0, 1.0], 8: [0.0, 1.0, 1.0],
+                                        9: [0.0, 1.0, 0.0], 10: [0, 0.0, 1.0], 11: [0.0, 1.0, 1.0]},
+                             'lines': {1: [1, 2], 2: [2, 3], 3: [3,4], 4: [4, 1], 5: [1, 5], 6: [2, 6],
+                                       7: [5, 6], 8: [3, 7], 9: [6, 7], 10: [4, 8], 11: [7, 8], 12: [8, 5]},
+                             'surfaces': {1: [1, 2, 3, 4], 2: [5, 7, -6, -1], 3: [6, 9, -8, -2],
+                                          4: [8, 11, -10, -3], 5: [10, 12, -5, -4], 6: [7, 9, 11, 12]},
+                             'volumes': {1: [-2, -3, -4, -5, -1, 6]},
+                             'physical_groups': {'new_point': {'ndim': 0, 'id': 3, 'geometry_ids': [10]},
+                                                 'new_surface': {'ndim': 2, 'id': 2, 'geometry_ids': [5]},
+                                                 'volume': {'ndim': 3, 'id': 1, 'geometry_ids': [1]}}}
+
+        # check if geo data is as expected
+        TestUtils.assert_dictionary_almost_equal(filled_geo_data, expected_geo_data)
+
+        # synchronize gmsh
+        gmsh_io.synchronize_gmsh()
+
+        # extract geo data
+        gmsh_io.extract_geo_data()
+        filled_geo_data = gmsh_io.geo_data
+
+        # check if geo data hasn't changed after re-synchronizing
+        TestUtils.assert_dictionary_almost_equal(filled_geo_data, expected_geo_data)
+
+        # check if mesh can be generated
+        gmsh.model.mesh.generate(3)
 
         # manually set geo data
         gmsh_io._GmshIO__geo_data = geo_data
