<<<<<<< HEAD
from sys import platform
=======
from pathlib import Path
import re
>>>>>>> 0df638ed

import gmsh
import numpy as np
import pickle
import pytest
from _pytest.capture import CaptureFixture

from gmsh_utils.gmsh_IO import GmshIO
from utils import TestUtils

from gmsh_utils.gmsh_IO import GmshIO
from utils import TestUtils

class TestGmshIO:
    """
    Tests for the GmshIO class.
    """

    @pytest.fixture(autouse=True)
    def close_gmsh(self):
        """
        Closes the gmsh interface after each test.
        """
        if gmsh.is_initialized():
            gmsh.finalize()

    @pytest.fixture
    def expected_geo_data_3D(self):
        """
        Expected geometry data for a 3D geometry. The geometry is 2 stacked blocks, where the top and bottom blocks
        are in different groups.
        """
        expected_points = {1: [0., 0., 0.], 2: [0.5, 0., 0.], 3: [0.5, 1., 0.], 4: [0., 1., 0.], 11: [0., 2., 0.],
                           12: [0.5, 2., 0.], 13: [0., 0., -0.5], 14: [0.5, 0., -0.5], 18: [0.5, 1., -0.5],
                           22: [0., 1., -0.5], 23: [0., 2., -0.5], 32: [0.5, 2., -0.5]}
        expected_lines = {5: [1, 2], 6: [2, 3], 7: [3, 4], 8: [4, 1], 13: [4, 11], 14: [11, 12], 15: [12, 3],
                          19: [13, 14], 20: [14, 18], 21: [18, 22], 22: [22, 13], 24: [1, 13], 25: [2, 14],
                          29: [3, 18], 33: [4, 22], 41: [23, 22], 43: [18, 32], 44: [32, 23], 46: [11, 23],
                          55: [12, 32]}
        expected_surfaces = {10: [5, 6, 7, 8], 17: [-13, -7, -15, -14], 26: [5, 25, -19, -24], 30: [6, 29, -20, -25],
                             34: [7, 33, -21, -29], 38: [8, 24, -22, -33], 39: [19, 20, 21, 22],
                             48: [-13, 33, -41, -46], 56: [-15, 55, -43, -29], 60: [-14, 46, -44, -55],
                             61: [41, -21, 43, 44]}
        expected_volumes = {1: [-10, 39, 26, 30, 34, 38], 2: [-17, 61, -48, -34, -56, -60]}
        expected_physical_groups = {'group_1': {'geometry_ids': [1], 'id': 1, 'ndim': 3},
                                    'group_2': {'geometry_ids': [2], 'id': 2, 'ndim': 3}}

        return {"points": expected_points,
                "lines": expected_lines,
                "surfaces": expected_surfaces,
                "volumes": expected_volumes,
                "physical_groups": expected_physical_groups}

    @pytest.fixture
    def expected_geo_data_3D_with_shared_group(self):
        """
        Expected geometry data for a 3D geometry. The geometry is 2 stacked blocks, where the top and bottom blocks
        are in different groups.
        """
        expected_points = {1: [0., 0., 0.], 2: [0.5, 0., 0.], 3: [0.5, 1., 0.], 4: [0., 1., 0.], 11: [0., 2., 0.],
                           12: [0.5, 2., 0.], 13: [0., 0., -0.5], 14: [0.5, 0., -0.5], 18: [0.5, 1., -0.5],
                           22: [0., 1., -0.5], 23: [0., 2., -0.5], 32: [0.5, 2., -0.5]}
        expected_lines = {5: [1, 2], 6: [2, 3], 7: [3, 4], 8: [4, 1], 13: [4, 11], 14: [11, 12], 15: [12, 3],
                          19: [13, 14], 20: [14, 18], 21: [18, 22], 22: [22, 13], 24: [1, 13], 25: [2, 14],
                          29: [3, 18], 33: [4, 22], 41: [23, 22], 43: [18, 32], 44: [32, 23], 46: [11, 23],
                          55: [12, 32]}
        expected_surfaces = {10: [5, 6, 7, 8], 17: [-13, -7, -15, -14], 26: [5, 25, -19, -24], 30: [6, 29, -20, -25],
                             34: [7, 33, -21, -29], 38: [8, 24, -22, -33], 39: [19, 20, 21, 22],
                             48: [-13, 33, -41, -46], 56: [-15, 55, -43, -29], 60: [-14, 46, -44, -55],
                             61: [41, -21, 43, 44]}
        expected_volumes = {1: [-10, 39, 26, 30, 34, 38], 2: [-17, 61, -48, -34, -56, -60]}
        expected_physical_groups = {'group_1': {'geometry_ids': [1], 'id': 1, 'ndim': 3},
                                    'group_2': {'geometry_ids': [2], 'id': 2, 'ndim': 3},
                                    'gravity': {'geometry_ids': [1, 2], 'id': 3, 'ndim': 3}}

        return {"points": expected_points,
                "lines": expected_lines,
                "surfaces": expected_surfaces,
                "volumes": expected_volumes,
                "physical_groups": expected_physical_groups}

    def test_generate_mesh_2D(self):
        """
        Checks whether mesh data generated for 2D geometries is not empty.

        """
        # define the default mesh size
        default_mesh_size = -1

        # define geometry dimension; input "3" for 3D to extrude the 2D surface, input "2" for 2D
        dims = 2

        input_dict = {'First left Soil Layer': {"element_size": default_mesh_size,
                                                "coordinates": [(0, 0, 0), (3, 0, 0), (3, 1, 0), (0, 1, 0)],
                                                "ndim": dims},
                      'FSL': {"element_size": default_mesh_size,
                              "coordinates": [(3, 0, 0), (5, 0, 0), (5, 1, 0), (4, 1.5, 0), (3, 1, 0)],
                              "ndim": dims},
                      'Third top Soil Layer': {"element_size": default_mesh_size,
                                               "coordinates": [(0, 1, 0), (2, 1, 0), (2, 3, 0), (0, 3, 0)],
                                               "ndim": dims},
                      'SSL': {"element_size": default_mesh_size,
                              "coordinates": [(2, 1, 0), (3, 1, 0), (4, 1.5, 0), (5, 1, 0), (5, 3, 0), (2, 3, 0)],
                              "ndim": dims},
                      'Soil Ballast': {"element_size": default_mesh_size,
                                       "coordinates": [(0, 3, 0), (2.5, 3, 0), (2, 4, 0), (0, 4, 0)],
                                       "ndim": dims},
                      'Line Track': {"element_size": default_mesh_size,
                                     "coordinates": [(0.8, 4, 0), (1.2, 4, 0), (1.2, 4.1, 0), (0.8, 4.1, 0)],
                                     "ndim": dims}
                      }

        # if "True", saves mesh data to separate mdpa files; otherwise "False"
        save_file = False
        # if "True", opens gmsh interface; otherwise "False"
        open_gmsh_gui = False
        # set a name for mesh output file
        mesh_output_name = "test_2D"
        # set output directory
        mesh_output_dir = "."

        gmsh_io = GmshIO()

        gmsh_io.generate_geometry(input_dict, mesh_output_name)
        gmsh_io.generate_extract_mesh(dims, mesh_output_name, mesh_output_dir, save_file, open_gmsh_gui)

        mesh_data = gmsh_io.mesh_data

        # check if nodes are not empty
        assert len(mesh_data["nodes"]) > 0

        # check if correct element types are present
        assert list(mesh_data["elements"].keys()) == ["LINE_2N", "TRIANGLE_3N",
                                                      "POINT_1N"]

        # check elements are not empty
        for value in mesh_data["elements"].values():
            assert len(value) > 0

    def test_generate_mesh_3D(self):
        """
        Checks whether mesh data generated for 3D geometries is not empty.

        """

        # define the default mesh size
        default_mesh_size = 1

        # define geometry dimension; input "3" for 3D to extrude the 2D surface, input "2" for 2D
        dims = 3
        # if 3D, input depth of geometry to be extruded from 2D surface
        extrusion_length = [0, 0, 3]

        input_dict = {'First left Soil Layer': {"element_size": default_mesh_size,
                                                "coordinates": [(0, 0, 0), (3, 0, 0), (3, 1, 0), (0, 1, 0)],
                                                "ndim": dims,
                                                "extrusion_length": extrusion_length},
                      'FSL': {"element_size": default_mesh_size,
                              "coordinates": [(3, 0, 0), (5, 0, 0), (5, 1, 0), (4, 1.5, 0), (3, 1, 0)],
                              "ndim": dims,
                              "extrusion_length": extrusion_length},
                      'Third top Soil Layer': {"element_size": default_mesh_size,
                                               "coordinates": [(0, 1, 0), (2, 1, 0), (2, 3, 0), (0, 3, 0)],
                                               "ndim": dims,
                                               "extrusion_length": extrusion_length},
                      'SSL': {"element_size": default_mesh_size,
                              "coordinates": [(2, 1, 0), (3, 1, 0), (4, 1.5, 0), (5, 1, 0), (5, 3, 0), (2, 3, 0)],
                              "ndim": dims,
                              "extrusion_length": extrusion_length},
                      'Soil Ballast': {"element_size": default_mesh_size,
                                       "coordinates": [(0, 3, 0), (2.5, 3, 0), (2, 4, 0), (0, 4, 0)],
                                       "ndim": dims,
                                       "extrusion_length": extrusion_length},
                      'Line Track': {"element_size": default_mesh_size,
                                     "coordinates": [(0.8, 4, 0), (1.2, 4, 0), (1.2, 4.1, 0), (0.8, 4.1, 0)],
                                     "ndim": dims,
                                     "extrusion_length": extrusion_length}
                      }

        # if "True", saves mesh data to separate mdpa files; otherwise "False"
        save_file = False
        # if "True", opens gmsh interface; otherwise "False"
        open_gmsh_gui = False
        # set a name for mesh output file
        mesh_output_name = "test_3D"
        # set output directory
        mesh_output_dir = "."

        gmsh_io = GmshIO()

        gmsh_io.generate_geometry(input_dict, mesh_output_name)
        gmsh_io.generate_extract_mesh(dims, mesh_output_name, mesh_output_dir, save_file, open_gmsh_gui)

        mesh_data = gmsh_io.mesh_data

        # check if nodes are not empty
        assert len(mesh_data["nodes"]) > 0

        # check if correct element types are present
        assert list(mesh_data["elements"].keys()) == ["LINE_2N", "TRIANGLE_3N", "TETRAHEDRON_4N",
                                                      "POINT_1N"]

        # check elements are not empty
        for value in mesh_data["elements"].values():
            assert len(value) > 0

    def test_read_gmsh_geo_2D(self):
        """
        Checks whether a gmsh .geo file is read correctly. For a 2d geometry
        """
        geo_file = r"tests/test_data/column_2D.geo"

        gmsh_io = GmshIO()
        gmsh_io.read_gmsh_geo(geo_file)

        geo_data = gmsh_io.geo_data

        # check if the coordinates of the points are correct
        expected_points = {1: [0, 0, 0], 2: [0.5, 0, 0], 3: [0.5, 1, 0], 4: [0, 1, 0], 11: [0, 2, 0], 12: [0.5, 2.0, 0]}
        expected_lines = {5: [1, 2], 6: [2, 3], 7: [3, 4], 8: [4, 1], 13: [4, 11], 14: [11, 12], 15: [12, 3]}
        expected_surfaces = {10: [5, 6, 7, 8], 17: [-13, -7, -15, -14]}  # negative sign means reversed orientation

        expected_physical_groups = {'group_1': {'geometry_ids': [10], 'id': 1, 'ndim': 2},
                                    'group_2': {'geometry_ids': [17], 'id': 2, 'ndim': 2}}

        expected_geo_data = {"points": expected_points,
                             "lines": expected_lines,
                             "surfaces": expected_surfaces,
                             "volumes": {},
                             "physical_groups": expected_physical_groups}

        # check if expected and actual geo data are equal
        TestUtils.assert_dictionary_almost_equal(expected_geo_data, geo_data)

    def test_read_gmsh_geo_3D(self, expected_geo_data_3D):
        """
        Checks whether a gmsh .geo file is read correctly. For a 3d geometry
        """
        geo_file = r"tests/test_data/column_3D_tetra4.geo"

        gmsh_io = GmshIO()
        gmsh_io.read_gmsh_geo(geo_file)

        geo_data = gmsh_io.geo_data

        # check if expected and actual geo data are equal
        TestUtils.assert_dictionary_almost_equal(expected_geo_data_3D, geo_data)

    def test_read_gmsh_msh_2D(self):
        """
        Checks whether a gmsh .msh file is read correctly in 2D.

        """

        msh_file = r"tests/test_data/block_2D.msh"

        gmsh_io = GmshIO()
        gmsh_io.read_gmsh_msh(msh_file)

        mesh_data = gmsh_io.mesh_data

        expected_mesh_data = {"ndim": 2,
                              'nodes': {1: [0., 0., 0.],
                                        2: [1., 0., 0.],
                                        3: [1., 1., 0.],
                                        4: [0., 1., 0.]},
                              'elements': {'TRIANGLE_3N': {1: [1, 2, 4],
                                                           2: [4, 2, 3]}}}

        # check if the coordinates of the points are correct
        TestUtils.assert_dictionary_almost_equal(expected_mesh_data, mesh_data)

    def test_read_gmsh_msh_3D(self):
        """
        Checks whether a gmsh .msh file is read correctly in 3D.

        """

        msh_file = r"tests/test_data/block_3D.msh"

        gmsh_io = GmshIO()

        # read mesh file
        gmsh_io.read_gmsh_msh(msh_file)

        # Get mesh data
        mesh_data = gmsh_io.mesh_data

        # set expected mesh data
        expected_mesh_data = {'nodes': {1: [0.0, 0.0, 0.0], 2: [1.0, 0.0, 0.0],
                                        3: [1.0, 1.0, 0.0], 4: [0.0, 1.0, 0.0],
                                        5: [0.0, 0.0, -1.0], 6: [1.0, 0.0, -1.0],
                                        7: [1.0, 1.0, -1.0], 8: [0.0, 1.0, -1.0]},
                              'elements': {'TETRAHEDRON_4N': {1: [2, 1, 4, 8], 2: [5, 6, 8, 2], 3: [5, 2, 8, 1],
                                                              4: [2, 4, 3, 7], 5: [8, 6, 7, 2], 6: [8, 2, 7, 4]}}}
# check if the coordinates of the points are correct
        TestUtils.assert_dictionary_almost_equal(expected_mesh_data, mesh_data)

    def test_generate_geo_from_geo_data(self, expected_geo_data_3D):
        """
        Checks if the gmsh geometry is correctly generated from the geo data dictionary.

        This test sets the geo_data dictionary manually, this data is then used to generate the gmsh geometry input.
        The generated geometry input is then read and the geo data is extracted from it. The input and output should be
        equal, besides reoriented lines within surfaces.
        """

        geo_data = expected_geo_data_3D

        gmsh_io = GmshIO()

        # set private attribute geo_data
        gmsh_io._GmshIO__geo_data = geo_data

        # generate gmsh geo input from geo data dictionary
        gmsh_io.generate_geo_from_geo_data()

        # retrieve the generated geo input
        gmsh_io.extract_geo_data()

        new_geo_data = gmsh_io.geo_data

        # only check absolute and sorted values in surfaces, because the values can be reoriented by occ
        for surface_id in geo_data["surfaces"].keys():
            geo_data["surfaces"][surface_id] = np.sort(np.abs(geo_data["surfaces"][surface_id]).astype(int)).tolist()

        for surface_id in new_geo_data["surfaces"].keys():
            new_geo_data["surfaces"][surface_id] = np.sort(np.abs(new_geo_data["surfaces"][surface_id]).astype(int))

        # only check absolute and sorted values in volumes, because the values can be reoriented by occ
        for volume_id in new_geo_data["volumes"].keys():
            new_geo_data["volumes"][volume_id] = np.sort(np.abs(new_geo_data["volumes"][volume_id]).astype(int))

        for volume_id in geo_data["volumes"].keys():
            geo_data["volumes"][volume_id] = np.sort(np.abs(geo_data["volumes"][volume_id]).astype(int))

        # check if expected and actual geo data are equal
        TestUtils.assert_dictionary_almost_equal(geo_data, new_geo_data)

    def test_generate_geo_from_geo_data_with_shared_group(self, expected_geo_data_3D_with_shared_group):
        """
        Checks if the gmsh geometry is correctly generated from the geo data dictionary. In this test, two volumes
        are added to a separate group. And the same volumes are added to a shared group.

        This test sets the geo_data dictionary manually, this data is then used to generate the gmsh geometry input.
        The generated geometry input is then read and the geo data is extracted from it. The input and output should be
        equal, besides reoriented lines within surfaces.
        """

        geo_data = expected_geo_data_3D_with_shared_group

        gmsh_io = GmshIO()

        # set private attribute geo_data
        gmsh_io._GmshIO__geo_data = geo_data

        # generate gmsh geo input from geo data dictionary
        gmsh_io.generate_geo_from_geo_data()

        # retrieve the generated geo input
        gmsh_io.extract_geo_data()

        new_geo_data = gmsh_io.geo_data

        # only check absolute and sorted values in surfaces, because the values can be reoriented by occ
        for surface_id in geo_data["surfaces"].keys():
            geo_data["surfaces"][surface_id] = np.sort(np.abs(geo_data["surfaces"][surface_id]).astype(int)).tolist()

        for surface_id in new_geo_data["surfaces"].keys():
            new_geo_data["surfaces"][surface_id] = np.sort(np.abs(new_geo_data["surfaces"][surface_id]).astype(int))

        # only check absolute and sorted values in volumes, because the values can be reoriented by occ
        for volume_id in new_geo_data["volumes"].keys():
            new_geo_data["volumes"][volume_id] = np.sort(np.abs(new_geo_data["volumes"][volume_id]).astype(int))

        for volume_id in geo_data["volumes"].keys():
            geo_data["volumes"][volume_id] = np.sort(np.abs(geo_data["volumes"][volume_id]).astype(int))

        # check if expected and actual geo data are equal
        TestUtils.assert_dictionary_almost_equal(geo_data, new_geo_data)

    def test_generate_mesh(self):
        """
        Checks whether a mesh is generated correctly from a gmsh .geo file. A 2D block mesh is generated.

        """

        geo_file = r"tests/test_data/block_2D.geo"

        gmsh_io = GmshIO()

        # read geo file
        gmsh_io.read_gmsh_geo(geo_file)

        # generate mesh
        gmsh_io.generate_mesh(2, 1)

        # get mesh data
        mesh_data = gmsh_io.mesh_data

        # set expected mesh data
        expected_mesh_data = {"ndim": 2,
                              'nodes': {1: [0., 0., 0.],
                                        2: [1., 0., 0.],
                                        3: [1., 1., 0.],
                                        4: [0., 1., 0.],
                                        5: [0.5, 0.5, 0.]},
                              'elements': {'LINE_2N': {9: [1, 2],
                                                       10: [2, 3],
                                                       11: [3, 4],
                                                       12: [4, 1]},
                                           'TRIANGLE_3N': {1: [2, 5, 1],
                                                           2: [1, 5, 4],
                                                           3: [3, 5, 2],
                                                           4: [4, 5, 3]},
                                           'POINT_1N': {5: [1],
                                                        6: [2],
                                                        7: [3],
                                                        8: [4]}},
                              'physical_groups': {'group_1': {"ndim": 2,
                                                              "node_ids": [1, 2, 3, 4, 5],
                                                              "element_ids": [1, 2, 3, 4],
                                                              "element_type": "TRIANGLE_3N"}}}

        # check if the coordinates of the points are correct
        TestUtils.assert_dictionary_almost_equal(expected_mesh_data, mesh_data)

    def test_extract_mesh_with_multiple_physical_groups(self):
        """
        Checks whether a mesh is generated correctly from a gmsh .geo file. A 2D column mesh is generated. Consisting of
        2 blocks. Each block has its own physical group. The two blocks are also combined in a physical group. Also
        lines and points are added to the physical groups.

        """
        geo_file = r"tests/test_data/column_2D_more_groups.geo"

        gmsh_io = GmshIO()

        # read geo file
        gmsh_io.read_gmsh_geo(geo_file)

        # generate mesh
        gmsh_io.generate_mesh(2, 1)

        # get mesh data
        mesh_data = gmsh_io.mesh_data

        # set expected mesh group data
        expected_groups_in_mesh_data = {'group_1': {"ndim": 2,
                                                    "node_ids": [1, 2, 3, 4, 7],
                                                    "element_ids": [5, 6, 7, 8],
                                                    "element_type": "TRIANGLE_3N"},
                                        'group_2': {"ndim": 2,
                                                    "node_ids": [3, 4, 5, 6, 8],
                                                    "element_ids": [9, 10, 11, 12],
                                                    "element_type": "TRIANGLE_3N"},
                                        "combined_group": {"ndim": 2,
                                                           "node_ids": [1, 2, 3, 4, 5, 6, 7, 8],
                                                           "element_ids": [5, 6, 7, 8, 9, 10, 11, 12],
                                                           "element_type": "TRIANGLE_3N"},
                                        "line_group": {"ndim": 1,
                                                       "node_ids": [1, 2, 3, 6],
                                                       "element_ids": [3, 4],
                                                       "element_type": "LINE_2N"},
                                        "point_group": {"ndim": 0,
                                                        "node_ids": [1, 2],
                                                        "element_ids": [1, 2],
                                                        "element_type": "POINT_1N"}}

        # check if the coordinates of the points are correct
        TestUtils.assert_dictionary_almost_equal(expected_groups_in_mesh_data, mesh_data["physical_groups"])

    def test_physical_groups_in_geometry_data_2D(self):
        """
        Checks whether geometry data in 2D geometry has physical groups
        """

        # define the default mesh size
        default_mesh_size = -1

        # define geometry dimension; input "3" for 3D to extrude the 2D surface, input "2" for 2D
        dims = 2

        # set a name for mesh output file
        mesh_output_name = "test_2D"

        # set input dictionary
        input_dict = {'Soil Layer': {"element_size": default_mesh_size,
                                     "coordinates": [(0, 0, 0), (3, 0, 0), (3, 1, 0), (0, 1, 0)],
                                     "ndim": dims},
                      'Soil Embankment': {"element_size": default_mesh_size,
                                          "coordinates": [(0, 1, 0), (3, 1, 0), (3, 2, 0), (0, 2, 0)],
                                          "ndim": dims},
                      'Soil Ballast': {"element_size": default_mesh_size,
                                       "coordinates": [(1, 2, 0), (2, 2, 0), (2, 2.5, 0), (1, 2.5, 0)],
                                       "ndim": dims}}

        gmsh_io = GmshIO()

        gmsh_io.generate_geometry(input_dict, mesh_output_name)

        geo_data = gmsh_io.geo_data

        expected_physical_groups = {'Soil Layer': {'ndim': 2, 'id': 1, 'geometry_ids': [1]},
                                    'Soil Embankment': {'ndim': 2, 'id': 2, 'geometry_ids': [2]},
                                    'Soil Ballast': {'ndim': 2, 'id': 3, 'geometry_ids': [3]}}

        # check if expected and actual geo data are equal
        TestUtils.assert_dictionary_almost_equal(expected_physical_groups, geo_data["physical_groups"])

    def test_physical_groups_in_geometry_data_3D(self):
        """
        Checks whether geometry data in 3D geometry has physical groups

        """

        # define the default mesh size
        default_mesh_size = 1

        # define geometry dimension; input "3" for 3D to extrude the 2D surface, input "2" for 2D
        dims = 3
        # if 3D, input depth of geometry to be extruded from 2D surface
        extrusion_length = [0, 0, 3]
        # set a name for mesh output file
        mesh_output_name = "test_3D"

        # set input dictionary
        input_dict = {'Soil Layer': {"element_size": default_mesh_size,
                                     "coordinates": [(0, 0, 0), (3, 0, 0), (3, 1, 0), (0, 1, 0)],
                                     "ndim": dims,
                                     "extrusion_length": extrusion_length},
                      'Soil Embankment': {"element_size": default_mesh_size,
                                          "coordinates": [(0, 1, 0), (3, 1, 0), (3, 2, 0), (0, 2, 0)],
                                          "ndim": dims,
                                          "extrusion_length": extrusion_length},
                      'Soil Ballast': {"element_size": default_mesh_size,
                                       "coordinates": [(1, 2, 0), (2, 2, 0), (2, 2.5, 0), (1, 2.5, 0)],
                                       "ndim": dims,
                                       "extrusion_length": extrusion_length}}

        gmsh_io = GmshIO()
        gmsh_io.generate_geometry(input_dict, mesh_output_name)

        geo_data = gmsh_io.geo_data

        expected_physical_groups = {'Soil Layer': {'ndim': 3, 'id': 1, 'geometry_ids': [1]},
                                    'Soil Embankment': {'ndim': 3, 'id': 2, 'geometry_ids': [2]},
                                    'Soil Ballast': {'ndim': 3, 'id': 3, 'geometry_ids': [3]}}

        # check if expected and actual geo data are equal
        TestUtils.assert_dictionary_almost_equal(expected_physical_groups, geo_data["physical_groups"])

    def test_finalize_gmsh(self):
        """
        Checks whether gmsh is finalized after calling finalize_gmsh

        """

        # initialize gmsh
        gmsh_io = GmshIO()
        gmsh.initialize()

        # check if gmsh is initialized
        assert gmsh.isInitialized()

        # finalize gmsh
        gmsh_io.finalize_gmsh()

        # check if gmsh is finalized
        assert not gmsh.isInitialized()

    def test_synchronize_gmsh(self):
        """
        Checks whether gmsh is synchronized after calling synchronize_gmsh. This test checks whether the geo data
        is updated with the created points and the physical group after calling synchronize_gmsh.

        """

        # initialize gmsh
        gmsh_io = GmshIO()
        gmsh.initialize()

        # create two points and add to physical group
        point_id1 = gmsh.model.occ.addPoint(0, 0, 0)
        point_id2 = gmsh.model.occ.addPoint(1, 0, 0)

        gmsh.model.addPhysicalGroup(0, [point_id1, point_id2], name="test")

        # extract geo data
        gmsh_io.extract_geo_data()
        empty_geo_data = gmsh_io.geo_data

        # check if geo data is empty before synchronizing
        expected_empty_geo_data = {'lines': {}, 'physical_groups': {}, 'points': {}, 'surfaces': {}, 'volumes': {}}
        TestUtils.assert_dictionary_almost_equal(empty_geo_data, expected_empty_geo_data)

        # synchronize gmsh
        gmsh_io.synchronize_gmsh()

        # extract geo data
        gmsh_io.extract_geo_data()
        filled_geo_data = gmsh_io.geo_data

        # check if geo data is filled after synchronizing
        expected_filled_geo_data = {'points': {1: [0., 0., 0.], 2: [1., 0., 0.]},
                                    'lines': {},
                                    'surfaces': {},
                                    'volumes': {},
                                    'physical_groups': {'test': {'geometry_ids': [1, 2], 'id': 1, 'ndim': 0}}}

        TestUtils.assert_dictionary_almost_equal(filled_geo_data, expected_filled_geo_data)

    def test_synchronize_gmsh_with_intersection_point_on_line(self):
        """
        Checks whether gmsh is synchronized after calling synchronize_gmsh. This test checks whether the geo data
        is updated with the created points and the physical group after calling synchronize_gmsh.

        This test is for the case where the intersection points are on two lines.

        """

        # initialize gmsh
        gmsh_io = GmshIO()
        gmsh.initialize()

        # create two points and add to physical group
        point_id1 = gmsh.model.occ.addPoint(0, 0, 0)
        point_id2 = gmsh.model.occ.addPoint(1, 0, 0)
        point_id5 = gmsh.model.occ.addPoint(2, 0, 0)

        # create a line
        line_id = gmsh.model.occ.addLine(point_id1, point_id2)
        line_id2 = gmsh.model.occ.addLine(point_id2, point_id5)
        gmsh.model.addPhysicalGroup(1, [line_id, line_id2], name="line")

        point_id3 = gmsh.model.occ.addPoint(0.5, 0, 0)
        gmsh.model.addPhysicalGroup(0, [point_id3], name="first_new_point")

        point_id4 = gmsh.model.occ.addPoint(1.5, 0, 0)
        gmsh.model.addPhysicalGroup(0, [point_id4], name="second_new_point")

        # synchronize gmsh
        gmsh_io.synchronize_gmsh()

        # extract geo data
        gmsh_io.extract_geo_data()
        filled_geo_data = gmsh_io.geo_data

        expected_geo_data = {'points': {1: [0., 0., 0.], 2: [1., 0., 0.], 3: [2.0, 0.0, 0.0],
                                        4: [0.5, 0., 0.], 5: [1.5, 0., 0.]},
                             'lines': {1: [1, 4], 2: [4, 2], 3: [2, 5], 4: [5, 3]},
                             'surfaces': {},
                             'volumes': {},
                             'physical_groups': {'line': {'geometry_ids': [1, 2, 3, 4], 'id': 1, 'ndim': 1},
                                                 'first_new_point': {'geometry_ids': [4], 'id': 2, 'ndim': 0},
                                                 'second_new_point': {'geometry_ids': [5], 'id': 3, 'ndim': 0}}}

        TestUtils.assert_dictionary_almost_equal(filled_geo_data, expected_geo_data)

        # synchronize gmsh again to check if the points are not added again
        gmsh_io.synchronize_gmsh()

        # extract geo data
        gmsh_io.extract_geo_data()
        filled_geo_data = gmsh_io.geo_data

        # check if geo data hasn't changed after re-synchronizing
        TestUtils.assert_dictionary_almost_equal(filled_geo_data, expected_geo_data)

    def test_synchronize_gmsh_with_intersection_line_on_surface(self):
        """
        Checks whether gmsh is synchronized after calling synchronize_gmsh. This test checks whether the geo data
        is updated with the created points and the physical group after calling synchronize_gmsh.

        This test is for the case where the intersection line is on a surface boundary.
        """

        # initialize gmsh
        gmsh_io = GmshIO()
        gmsh.initialize()

        # create surface points
        point_id1 = gmsh.model.occ.addPoint(0, 0, 0)
        point_id2 = gmsh.model.occ.addPoint(1, 0, 0)
        point_id3 = gmsh.model.occ.addPoint(1, 1, 0)
        point_id4 = gmsh.model.occ.addPoint(0, 1, 0)

        # create a surface
        line_id1 = gmsh.model.occ.addLine(point_id1, point_id2)
        line_id2 = gmsh.model.occ.addLine(point_id2, point_id3)
        line_id3 = gmsh.model.occ.addLine(point_id3, point_id4)
        line_id4 = gmsh.model.occ.addLine(point_id4, point_id1)

        curve_loop_id = gmsh.model.occ.addCurveLoop([line_id1, line_id2, line_id3, line_id4])
        surface_id: int = gmsh.model.occ.addPlaneSurface([curve_loop_id])
        gmsh.model.addPhysicalGroup(2, [surface_id], tag=-1, name="surface")

        # create an intersection line
        point_id5 = gmsh.model.occ.addPoint(0.25, 0.0, 0)
        point_id6 = gmsh.model.occ.addPoint(0.75, 0.0, 0)
        line_id5 = gmsh.model.occ.addLine(point_id5, point_id6)
        gmsh.model.addPhysicalGroup(1, [line_id5], name="new_line")

        # synchronize gmsh
        gmsh_io.synchronize_gmsh()

        # extract geo data
        gmsh_io.extract_geo_data()
        filled_geo_data = gmsh_io.geo_data

        expected_geo_data = {'points': {1: [0., 0., 0.], 2: [1., 0., 0.], 3: [1, 1., 0.],
                                        4: [0., 1., 0.], 5: [0.25, 0., 0.], 6: [0.75, 0., 0.]},
                             'lines': {2: [2, 3], 3: [3, 4], 4: [4, 1], 5: [5, 6], 6: [1, 5], 7: [6, 2]},
                             'surfaces': {1: [6, 5, 7, 2, 3, 4]},
                             'volumes': {},
                             'physical_groups': {'surface': {'geometry_ids': [1], 'id': 1, 'ndim': 2},
                                                 'new_line': {'geometry_ids': [5], 'id': 2, 'ndim': 1}}}

        # check if geo data is as expected
        TestUtils.assert_dictionary_almost_equal(filled_geo_data, expected_geo_data)

        # synchronize gmsh
        gmsh_io.synchronize_gmsh()

        # extract geo data
        gmsh_io.extract_geo_data()
        filled_geo_data = gmsh_io.geo_data

        # check if geo data hasn't changed after re-synchronizing
        TestUtils.assert_dictionary_almost_equal(filled_geo_data, expected_geo_data)

    def test_synchronize_gmsh_with_intersection_line_through_surface(self):
        """
        Checks whether gmsh is synchronized after calling synchronize_gmsh. This test checks whether the geo data
        is updated with the created points and the physical group after calling synchronize_gmsh.

        This test is for the case where the intersection line is on the surface.
        """

        # initialize gmsh
        gmsh_io = GmshIO()
        gmsh.initialize()

        # create surface points
        point_id1 = gmsh.model.occ.addPoint(0, 0, 0)
        point_id2 = gmsh.model.occ.addPoint(1, 0, 0)
        point_id3 = gmsh.model.occ.addPoint(1, 1, 0)
        point_id4 = gmsh.model.occ.addPoint(0, 1, 0)

        # create a surface
        line_id1 = gmsh.model.occ.addLine(point_id1, point_id2)
        line_id2 = gmsh.model.occ.addLine(point_id2, point_id3)
        line_id3 = gmsh.model.occ.addLine(point_id3, point_id4)
        line_id4 = gmsh.model.occ.addLine(point_id4, point_id1)

        curve_loop_id = gmsh.model.occ.addCurveLoop([line_id1, line_id2, line_id3, line_id4])
        surface_id: int = gmsh.model.occ.addPlaneSurface([curve_loop_id])
        gmsh.model.addPhysicalGroup(2, [surface_id], tag=-1, name="surface")

        # create an intersection line
        point_id5 = gmsh.model.occ.addPoint(0.0, 0.0, 0)
        point_id6 = gmsh.model.occ.addPoint(1, 1.0, 0)
        line_id5 = gmsh.model.occ.addLine(point_id5, point_id6)
        gmsh.model.addPhysicalGroup(1, [line_id5], name="new_line")

        # synchronize gmsh
        gmsh_io.synchronize_gmsh()

        # extract geo data
        gmsh_io.extract_geo_data()
        filled_geo_data = gmsh_io.geo_data

        expected_geo_data = {'points': {1: [0.0, 0.0, 0.0], 2: [1.0, 0.0, 0.0], 3: [1.0, 1.0, 0.0], 4: [0.0, 1.0, 0.0]},
                             'lines': {1: [1, 2], 2: [2, 3], 3: [3, 4], 4: [4, 1], 5: [1, 3]},
                             'surfaces': {1: [-5, 1, 2], 2: [4, 5, 3]},
                             'volumes': {},
                             'physical_groups': {'surface': {'geometry_ids': [1, 2], 'id': 1, 'ndim': 2},
                                                 'new_line': {'geometry_ids': [5], 'id': 2, 'ndim': 1}}}

        # check if geo data is as expected
        TestUtils.assert_dictionary_almost_equal(filled_geo_data, expected_geo_data)

        # synchronize gmsh
        gmsh_io.synchronize_gmsh()

        # extract geo data
        gmsh_io.extract_geo_data()
        filled_geo_data = gmsh_io.geo_data

        # check if geo data hasn't changed after re-synchronizing
        TestUtils.assert_dictionary_almost_equal(filled_geo_data, expected_geo_data)

    def test_synchronize_gmsh_with_intersection_line_through_surface_with_multiple_groups(self):
        """
        Checks whether gmsh is synchronized after calling synchronize_gmsh. This test checks whether the geo data
        is updated with the created points and the physical group after calling synchronize_gmsh.

        This test is for the case where the intersection line is through a surface which contains multiple groups.
        """

        # initialize gmsh
        gmsh_io = GmshIO()
        gmsh.initialize()

        # create surface points
        point_id1 = gmsh.model.occ.addPoint(0, 0, 0)
        point_id2 = gmsh.model.occ.addPoint(1, 0, 0)
        point_id3 = gmsh.model.occ.addPoint(1, 1, 0)
        point_id4 = gmsh.model.occ.addPoint(0, 1, 0)

        # create a surface
        line_id1 = gmsh.model.occ.addLine(point_id1, point_id2)
        line_id2 = gmsh.model.occ.addLine(point_id2, point_id3)
        line_id3 = gmsh.model.occ.addLine(point_id3, point_id4)
        line_id4 = gmsh.model.occ.addLine(point_id4, point_id1)

        curve_loop_id = gmsh.model.occ.addCurveLoop([line_id1, line_id2, line_id3, line_id4])
        surface_id: int = gmsh.model.occ.addPlaneSurface([curve_loop_id])
        gmsh.model.addPhysicalGroup(2, [surface_id], tag=-1, name="surface")

        gmsh.model.addPhysicalGroup(2, [surface_id], tag=-1, name="group2_surface")

        # create an intersection line
        point_id5 = gmsh.model.occ.addPoint(0.0, 0.0, 0)
        point_id6 = gmsh.model.occ.addPoint(1, 1.0, 0)
        line_id5 = gmsh.model.occ.addLine(point_id5, point_id6)
        gmsh.model.addPhysicalGroup(1, [line_id5], name="new_line")

        # synchronize gmsh
        gmsh_io.synchronize_gmsh()

        # extract geo data
        gmsh_io.extract_geo_data()
        filled_geo_data = gmsh_io.geo_data

        expected_geo_data = {'points': {1: [0.0, 0.0, 0.0], 2: [1.0, 0.0, 0.0], 3: [1.0, 1.0, 0.0], 4: [0.0, 1.0, 0.0]},
                             'lines': {1: [1, 2], 2: [2, 3], 3: [3, 4], 4: [4, 1], 5: [1, 3]},
                             'surfaces': {1: [-5, 1, 2], 2: [4, 5, 3]},
                             'volumes': {},
                             'physical_groups': {'surface': {'geometry_ids': [1, 2], 'id': 1, 'ndim': 2},
                                                 'group2_surface': {'geometry_ids': [1, 2], 'id': 2, 'ndim': 2},
                                                 'new_line': {'geometry_ids': [5], 'id': 3, 'ndim': 1}}}

        # check if geo data is as expected
        TestUtils.assert_dictionary_almost_equal(filled_geo_data, expected_geo_data)

        # synchronize gmsh
        gmsh_io.synchronize_gmsh()

        # extract geo data
        gmsh_io.extract_geo_data()
        filled_geo_data = gmsh_io.geo_data

        # check if geo data hasn't changed after re-synchronizing
        TestUtils.assert_dictionary_almost_equal(filled_geo_data, expected_geo_data)

    def test_synchronize_gmsh_with_intersection_line_through_multiple_surfaces(self):
        """
        Checks whether gmsh is synchronized after calling synchronize_gmsh. This test checks whether the geo data
        is updated with the created points and the physical group after calling synchronize_gmsh.

        This test is for the case where the intersection line is going through multiple surfaces, where each surface
        has its own physical group.
        """

        # initialize gmsh
        gmsh_io = GmshIO()
        gmsh.initialize()

        # create first surface
        # create surface points
        point_id1 = gmsh.model.occ.addPoint(0, 0, 0)
        point_id2 = gmsh.model.occ.addPoint(1, 0, 0)
        point_id3 = gmsh.model.occ.addPoint(1, 1, 0)
        point_id4 = gmsh.model.occ.addPoint(0, 1, 0)

        # create a surface
        line_id1 = gmsh.model.occ.addLine(point_id1, point_id2)
        line_id2 = gmsh.model.occ.addLine(point_id2, point_id3)
        line_id3 = gmsh.model.occ.addLine(point_id3, point_id4)
        line_id4 = gmsh.model.occ.addLine(point_id4, point_id1)

        curve_loop_id = gmsh.model.occ.addCurveLoop([line_id1, line_id2, line_id3, line_id4])
        surface_id: int = gmsh.model.occ.addPlaneSurface([curve_loop_id])
        gmsh.model.addPhysicalGroup(2, [surface_id], tag=-1, name="surface")

        # create second surface
        # create surface points
        point_id5 = gmsh.model.occ.addPoint(0, 2, 0)
        point_id6 = gmsh.model.occ.addPoint(1, 2, 0)

        # create a surface
        line_id5 = gmsh.model.occ.addLine(point_id4, point_id5)
        line_id6 = gmsh.model.occ.addLine(point_id5, point_id6)
        line_id7 = gmsh.model.occ.addLine(point_id6, point_id3)

        curve_loop_id2 = gmsh.model.occ.addCurveLoop([line_id3, line_id5, line_id6, line_id7])
        surface_id2: int = gmsh.model.occ.addPlaneSurface([curve_loop_id2])
        gmsh.model.addPhysicalGroup(2, [surface_id2], tag=-1, name="surface2")

        # create an intersection line
        point_id7 = gmsh.model.occ.addPoint(0.0, 0.0, 0)
        point_id8 = gmsh.model.occ.addPoint(1, 2.0, 0)
        line_id8 = gmsh.model.occ.addLine(point_id7, point_id8)
        gmsh.model.addPhysicalGroup(1, [line_id8], name="new_line")

        # synchronize gmsh
        gmsh_io.synchronize_gmsh()

        # extract geo data
        gmsh_io.extract_geo_data()
        filled_geo_data = gmsh_io.geo_data

        expected_geo_data = {'points': {1: [0.0, 0.0, 0.0], 2: [1.0, 0.0, 0.0], 3: [1.0, 1.0, 0.0], 4: [0.0, 1.0, 0.0],
                                        5: [0.0, 2.0, 0.0], 6: [1.0, 2.0, 0.0], 7: [0.5, 1.0, 0.0]},
                             'lines': {1: [1, 2], 2: [2, 3], 4: [4, 1], 5: [4, 5], 6: [5, 6],
                                       7: [6, 3], 8: [1, 7], 9: [3, 7], 10: [7, 4], 11: [7, 6]},
                             'surfaces': {1: [-8, 1, 2, 9], 2: [4, 8, 10], 3: [7, 9, 11], 4: [-11, 10, 5, 6]},
                             'volumes': {},
                             'physical_groups': {'surface': {'geometry_ids': [1, 2], 'id': 1, 'ndim': 2},
                                                 'surface2': {'geometry_ids': [3, 4], 'id': 2, 'ndim': 2},
                                                 'new_line': {'geometry_ids': [8, 11], 'id': 3, 'ndim': 1}}}

        # check if geo data is as expected
        TestUtils.assert_dictionary_almost_equal(filled_geo_data, expected_geo_data)

        # synchronize gmsh
        gmsh_io.synchronize_gmsh()

        # extract geo data
        gmsh_io.extract_geo_data()
        filled_geo_data = gmsh_io.geo_data

        # check if geo data hasn't changed after re-synchronizing
        TestUtils.assert_dictionary_almost_equal(filled_geo_data, expected_geo_data)

    def test_synchronize_gmsh_with_intersection_surface_through_volume(self):
        """
        Checks whether gmsh is synchronized after calling synchronize_gmsh. This test checks whether the geo data
        is updated with the created points and the physical group after calling synchronize_gmsh.

        This test is for the case where the intersection surface is going through a volume.
        """

        # initialize gmsh
        gmsh_io = GmshIO()
        gmsh.initialize()

        # create first surface
        # create surface points
        point_id1 = gmsh.model.occ.addPoint(0, 0, 0)
        point_id2 = gmsh.model.occ.addPoint(1, 0, 0)
        point_id3 = gmsh.model.occ.addPoint(1, 1, 0)
        point_id4 = gmsh.model.occ.addPoint(0, 1, 0)

        point_id5 = gmsh.model.occ.addPoint(0, 0, 1)
        point_id6 = gmsh.model.occ.addPoint(1, 0, 1)
        point_id7 = gmsh.model.occ.addPoint(1, 1, 1)
        point_id8 = gmsh.model.occ.addPoint(0, 1, 1)

# create a volume
        line_id1 = gmsh.model.occ.addLine(point_id1, point_id2)
        line_id2 = gmsh.model.occ.addLine(point_id2, point_id3)
        line_id3 = gmsh.model.occ.addLine(point_id3, point_id4)
        line_id4 = gmsh.model.occ.addLine(point_id4, point_id1)

        line_id5 = gmsh.model.occ.addLine(point_id5, point_id6)
        line_id6 = gmsh.model.occ.addLine(point_id6, point_id7)
        line_id7 = gmsh.model.occ.addLine(point_id7, point_id8)
        line_id8 = gmsh.model.occ.addLine(point_id8, point_id5)

        line_id9 = gmsh.model.occ.addLine(point_id1, point_id5)
        line_id10 = gmsh.model.occ.addLine(point_id2, point_id6)
        line_id11 = gmsh.model.occ.addLine(point_id3, point_id7)
        line_id12 = gmsh.model.occ.addLine(point_id4, point_id8)

        curve_loop_id = gmsh.model.occ.addCurveLoop([line_id1, line_id2, line_id3, line_id4])
        curve_loop_id2 = gmsh.model.occ.addCurveLoop([line_id5, line_id6, line_id7, line_id8])
        curve_loop_id3 = gmsh.model.occ.addCurveLoop([line_id1, line_id9, line_id5, line_id10])
        curve_loop_id4 = gmsh.model.occ.addCurveLoop([line_id2, line_id10, line_id6, line_id11])
        curve_loop_id5 = gmsh.model.occ.addCurveLoop([line_id3, line_id11, line_id7, line_id12])
        curve_loop_id6 = gmsh.model.occ.addCurveLoop([line_id4, line_id12, line_id8, line_id9])

        surface_id_1: int = gmsh.model.occ.addPlaneSurface([curve_loop_id])
        surface_id_2: int = gmsh.model.occ.addPlaneSurface([curve_loop_id2])
        surface_id_3: int = gmsh.model.occ.addPlaneSurface([curve_loop_id3])
        surface_id_4: int = gmsh.model.occ.addPlaneSurface([curve_loop_id4])
        surface_id_5: int = gmsh.model.occ.addPlaneSurface([curve_loop_id5])
        surface_id_6: int = gmsh.model.occ.addPlaneSurface([curve_loop_id6])

        shell_id = gmsh.model.occ.addSurfaceLoop([surface_id_1, surface_id_2, surface_id_3,
                                                  surface_id_4, surface_id_5, surface_id_6])

        volume_id: int = gmsh.model.occ.addVolume([shell_id])

        gmsh.model.addPhysicalGroup(3, [volume_id], tag=-1, name="volume")

        # create intersection surface
        # create surface lines
        line_id13 = gmsh.model.occ.addLine(point_id1, point_id8)
        line_id14 = gmsh.model.occ.addLine(point_id2, point_id7)

        # create surface
        curve_loop_id7 = gmsh.model.occ.addCurveLoop([line_id1, line_id14, line_id7, line_id13])
        surface_id_7: int = gmsh.model.occ.addPlaneSurface([curve_loop_id7])
        gmsh.model.addPhysicalGroup(2, [surface_id_7], name="new_surface")

        # synchronize gmsh
        gmsh_io.synchronize_gmsh()

        # extract geo data
        gmsh_io.extract_geo_data()
        filled_geo_data = gmsh_io.geo_data

        expected_geo_data = {'points': {1: [0.0, 0.0, 0.0], 2: [1.0, 0.0, 0.0], 3: [1.0, 1.0, 0.0], 4: [0.0, 1.0, 0.0],
                                        5: [0.0, 0.0, 1.0], 6: [1.0, 0.0, 1.0], 7: [1.0, 1.0, 1.0], 8: [0.0, 1.0, 1.0]},
                             'lines': {1: [1, 2], 2: [2, 3], 3: [3, 4], 4: [4, 1],
                                       5: [5, 6], 6: [6, 7], 7: [7, 8], 8: [8, 5],
                                       9: [1, 5], 10: [2, 6], 11: [3, 7], 12: [4, 8],
                                       13: [1, 8], 14: [2, 7]},
                             'surfaces': {1: [1, 2, 3, 4], 2: [5, 6, 7, 8], 3: [1, 10, -5, -9], 5: [3, 12, -7, -11],
                                          7: [1, 14, 7, -13], 8: [-14, 2, 11], 9: [-12, 4, 13], 10: [-10, 14, -6],
                                          11: [-13, 9, -8]},
                             'volumes': {1: [-1, 7, 8, 5, 9], 2: [3, -7, 10, 2, 11]},
                             'physical_groups': {'new_surface': {'geometry_ids': [7], 'id': 2, 'ndim': 2},
                                                 'volume': {'geometry_ids': [1, 2], 'id': 1, 'ndim': 3}}}

        # check if geo data is as expected
        TestUtils.assert_dictionary_almost_equal(filled_geo_data, expected_geo_data)

        # synchronize gmsh
        gmsh_io.synchronize_gmsh()

        # extract geo data
        gmsh_io.extract_geo_data()
        filled_geo_data = gmsh_io.geo_data

        # check if geo data hasn't changed after re-synchronizing
        TestUtils.assert_dictionary_almost_equal(filled_geo_data, expected_geo_data)

    def test_reset_gmsh(self):
        """
        Checks whether gmsh is reset after calling reset_gmsh.
        """

        # initialize gmsh
        gmsh_io = GmshIO()
        gmsh.initialize()

        # create two points and add to physical group
        point_id1 = gmsh.model.occ.addPoint(0, 0, 0)
        point_id2 = gmsh.model.occ.addPoint(1, 0, 0)

        gmsh.model.addPhysicalGroup(0, [point_id1, point_id2], name="test")

        # synchronize gmsh
        gmsh_io.synchronize_gmsh()

        # reset gmsh
        gmsh_io.reset_gmsh_instance()

        # extract geo data
        gmsh_io.extract_geo_data()
        empty_geo_data = gmsh_io.geo_data

        # check if geo data is empty after resetting
        expected_empty_geo_data = {'lines': {}, 'physical_groups': {}, 'points': {}, 'surfaces': {}, 'volumes': {}}

        TestUtils.assert_dictionary_almost_equal(empty_geo_data, expected_empty_geo_data)

    def test_clear_geo_data(self):
        """
        Checks whether geo data is cleared after calling clear_geo_data.
        """

        # initialize gmsh
        gmsh_io = GmshIO()
        gmsh.initialize()

        # create two points and add to physical group
        point_id1 = gmsh.model.occ.addPoint(0, 0, 0)
        point_id2 = gmsh.model.occ.addPoint(1, 0, 0)

        gmsh.model.addPhysicalGroup(0, [point_id1, point_id2], name="test")

        # synchronize gmsh
        gmsh_io.synchronize_gmsh()

        # extract geo data
        gmsh_io.extract_geo_data()

        # clear geo data
        gmsh_io.clear_geo_data()
        empty_geo_data = gmsh_io.geo_data

        # check if geo data is empty after resetting
        expected_empty_geo_data = {'lines': {}, 'physical_groups': {}, 'points': {}, 'surfaces': {}, 'volumes': {}}
        TestUtils.assert_dictionary_almost_equal(empty_geo_data, expected_empty_geo_data)

        # check if geo data is present after re-extracting
        gmsh_io.extract_geo_data()
        filled_geo_data = gmsh_io.geo_data

        # check if geo data is filled after synchronizing
        expected_filled_geo_data = {'points': {1: [0., 0., 0.], 2: [1., 0., 0.]},
                                    'lines': {},
                                    'surfaces': {},
                                    'volumes': {},
                                    'physical_groups': {'test': {'geometry_ids': [1, 2], 'id': 1, 'ndim': 0}}}
        TestUtils.assert_dictionary_almost_equal(filled_geo_data, expected_filled_geo_data)

    def test_clear_mesh_data(self):
        """
        Checks whether mesh data is cleared after calling clear_mesh_data.
        """

        # initialize gmsh
        gmsh_io = GmshIO()
        gmsh.initialize()

        # create a line and add to physical group
        point_id1 = gmsh.model.occ.addPoint(0, 0, 0)
        point_id2 = gmsh.model.occ.addPoint(1, 0, 0)

        line = gmsh_io.create_line([point_id1, point_id2])

        gmsh.model.addPhysicalGroup(1, [line], name="test")

        # synchronize gmsh
        gmsh_io.synchronize_gmsh()
        gmsh_io.extract_geo_data()

        # generate mesh
        gmsh_io.generate_mesh(1, element_size=0.5)

        expected_filled_mesh_data = {
            "ndim": 1,
            'elements': {'LINE_2N': {1: [1, 3],
                                     2: [3, 2]},
                         'POINT_1N': {3: [1],
                                      4: [2]}},
            'nodes': {1: [0., 0., 0.],
                      2: [1., 0., 0.],
                      3: [0.5, 0., 0.]},
            'physical_groups': {'test': {"ndim": 1, 'element_ids': [1, 2],
                                         "node_ids": [1, 2, 3], "element_type": "LINE_2N"}}}

        # check if mesh data is filled after generating mesh
        TestUtils.assert_dictionary_almost_equal(gmsh_io.mesh_data, expected_filled_mesh_data)

        # clear mesh data
        gmsh_io.clear_mesh_data()

        # check if mesh data is empty after clearing
        expected_empty_mesh_data = {}
        TestUtils.assert_dictionary_almost_equal(gmsh_io.mesh_data, expected_empty_mesh_data)

        # regenerate mesh
        gmsh_io.generate_mesh(1, element_size=0.5)
        TestUtils.assert_dictionary_almost_equal(gmsh_io.mesh_data, expected_filled_mesh_data)

    def test_make_geometry_0D(self):
        """
        Checks whether a 0D geometry is created correctly.
        """

        # define point coordinates
        point_coordinates = [(0, 0, 0), (1, 0, 0), (2, 1, 0)]

        # initialize gmsh
        gmsh_io = GmshIO()
        gmsh.initialize()

        # create multiple points and add to physical group
        gmsh_io.make_geometry_0d(point_coordinates, "point_group")

        # synchronize gmsh
        gmsh_io.synchronize_gmsh()
        gmsh_io.extract_geo_data()

        # check if geo data is filled after synchronizing
        expected_filled_geo_data = {'points': {1: [0., 0., 0.],
                                               2: [1., 0., 0.],
                                               3: [2., 1., 0.]},
                                    'lines': {},
                                    'surfaces': {},
                                    'volumes': {},
                                    'physical_groups': {'point_group': {'geometry_ids': [1, 2, 3], 'id': 1, 'ndim': 0}}}

        TestUtils.assert_dictionary_almost_equal(gmsh_io.geo_data, expected_filled_geo_data)

    def test_make_geometry_1D(self):
        """
        Checks whether a 1D geometry is created correctly.
        """

        # define point coordinates
        point_coordinates = [(0, 0, 0), (1, 0, 0), (2, 1, 0)]

        # initialize gmsh
        gmsh_io = GmshIO()
        gmsh.initialize()

        # create multiple points and add to physical group
        gmsh_io.make_geometry_1d(point_coordinates, "line_group")

        # synchronize gmsh
        gmsh_io.synchronize_gmsh()
        gmsh_io.extract_geo_data()

        # check if geo data is filled after synchronizing
        expected_filled_geo_data = {'points': {1: [0., 0., 0.],
                                               2: [1., 0., 0.],
                                               3: [2., 1., 0.]},
                                    'lines': {1: [1, 2], 2: [2, 3]},
                                    'surfaces': {},
                                    'volumes': {},
                                    'physical_groups': {'line_group': {'geometry_ids': [1, 2], 'id': 1, 'ndim': 1}}}

        TestUtils.assert_dictionary_almost_equal(gmsh_io.geo_data, expected_filled_geo_data)

    def test_make_geometry_2D(self):
        """
        Checks whether a 2D geometry is created correctly.
        """

        # define point coordinates
        point_coordinates = [(0, 0, 0), (1, 0, 0), (2, 1, 0)]

        # initialize gmsh
        gmsh_io = GmshIO()
        gmsh.initialize()

        # create multiple points and add to physical group
        gmsh_io.make_geometry_2d(point_coordinates, "surface_group")

        # synchronize gmsh
        gmsh_io.synchronize_gmsh()
        gmsh_io.extract_geo_data()

        # check if geo data is filled after synchronizing
        expected_filled_geo_data = {'points': {1: [0., 0., 0.],
                                               2: [1., 0., 0.],
                                               3: [2., 1., 0.]},
                                    'lines': {1: [1, 2], 2: [2, 3], 3: [3, 1]},
                                    'surfaces': {1: [1, 2, 3]},
                                    'volumes': {},
                                    'physical_groups': {'surface_group': {'geometry_ids': [1], 'id': 1, 'ndim': 2}}}

        TestUtils.assert_dictionary_almost_equal(gmsh_io.geo_data, expected_filled_geo_data)

    def test_make_geometry_3D_by_extrusion(self):
        """
        Checks whether a 3D geometry is created correctly by extruding a 2D geometry.
        """

        # define point coordinates
        point_coordinates = [(0, 0, 0), (1, 0, 0), (2, 1, 0)]

        # initialize gmsh
        gmsh_io = GmshIO()
        gmsh.initialize()

        extrusion_length = [0, 0, 1]
        # create multiple points and add to physical group
        gmsh_io.make_geometry_3d_by_extrusion(point_coordinates, extrusion_length, "volume_group")

        # synchronize gmsh
        gmsh_io.synchronize_gmsh()
        gmsh_io.extract_geo_data()

        # check if geo data is filled after synchronizing
        expected_filled_geo_data = {'points': {1: [0., 0., 0.],
                                               2: [1., 0., 0.],
                                               3: [2., 1., 0.],
                                               4: [0., 0., 1.],
                                               5: [1., 0., 1.],
                                               6: [2., 1., 1.]},
                                    'lines': {1: [1, 2], 2: [2, 3], 3: [3, 1], 4: [1, 4], 5: [2, 5], 6: [4, 5],
                                              7: [3, 6], 8: [5, 6], 9: [6, 4]},
                                    'surfaces': {1: [1, 2, 3], 2: [4, 6, -5, -1], 3: [5, 8, -7, -2], 4: [7, 9, -4, -3],
                                                 5: [6, 8, 9]},
                                    'volumes': {1: [-2, -3, -4, -1, 5]},
                                    'physical_groups': {'volume_group': {'geometry_ids': [1], 'id': 1, 'ndim': 3}}}

        TestUtils.assert_dictionary_almost_equal(gmsh_io.geo_data, expected_filled_geo_data)

    def test_mesh_file_not_found(self):
        """
        Checks whether an error is raised if the mesh file is not found.

        """
        gmsh_io = GmshIO()
        pytest.raises(FileNotFoundError, gmsh_io.read_gmsh_msh, "not_existing_file.msh")

    def test_geo_file_not_found(self):
        """
        Checks whether an error is raised if the geo file is not found.

        """
        gmsh_io = GmshIO()
        pytest.raises(FileNotFoundError, gmsh_io.read_gmsh_geo, "not_existing_file.geo")

    def test_add_physical_group(self):
        """
        Checks whether physical groups are added correctly. This test checks whether the physical group is added
        correctly for a 0D geometry, 1D geometry, 2D geometry and 3D geometry.

        """

        # initialize gmsh and create a 3D geometry
        gmsh_io = GmshIO()
        gmsh.initialize()
        gmsh_io.make_geometry_3d_by_extrusion([(0, 0, 0), (1, 0, 0), (2, 1, 0)], [0, 0, 1], "volume_group")

        # add physical group for all dimensions
        gmsh_io.add_physical_group("new_volume_group", 3, [1])
        gmsh_io.add_physical_group("new_surface_group", 2, [1])
        gmsh_io.add_physical_group("new_line_group", 1, [1])
        gmsh_io.add_physical_group("new_point_group", 0, [1])

        geo_data = gmsh_io.geo_data

        # set expected data
        expected_group_data = {"new_volume_group": {"geometry_ids": [1], "id": 2, "ndim": 3},
                               "new_surface_group": {"geometry_ids": [1], "id": 3, "ndim": 2},
                               "new_line_group": {"geometry_ids": [1], "id": 4, "ndim": 1},
                               "new_point_group": {"geometry_ids": [1], "id": 5, "ndim": 0},
                               "volume_group": {"geometry_ids": [1], "id": 1, "ndim": 3}}

        # check if physical groups are added correctly
        TestUtils.assert_dictionary_almost_equal(geo_data["physical_groups"], expected_group_data)

    def test_add_point_at_surface_point(self):
        """
        Checks whether a point is added at the surface point correctly. Both the physical groups of the surface and the
        point should be maintained.
        """

        gmsh_io = GmshIO()

        # create surface input
        input_surface = {'surface': {"coordinates": [(0, 0, 0), (3, 0, 0), (3, 1, 0), (0, 1, 0)],
                                     "ndim": 2}}

        # create point input
        input_point = {'point': {"coordinates": [(0, 0, 0)],
                                 "ndim": 0}}

        # generate point after surface
        gmsh_io.generate_geometry(input_surface, "")
        gmsh_io.generate_geometry(input_point, "")

        output_group_names = list(gmsh_io.geo_data["physical_groups"].keys())
        expected_group_names = ['surface', 'point']

        # check if all groups are added
        for group_name in expected_group_names:
            assert group_name in output_group_names

        assert gmsh_io.geo_data["physical_groups"]["surface"]["geometry_ids"] == [1]
        assert gmsh_io.geo_data["physical_groups"]["point"]["geometry_ids"] == [1]

    def test_add_multiple_points_at_surface_points(self):
        """
        Checks whether multiple points are added at the surface points correctly. Both the physical groups of the
        surface and the points should be maintained.
        """

        gmsh_io = GmshIO()

        # create surface input
        input_surface = {'surface': {"coordinates": [(0, 0, 0), (3, 0, 0), (3, 1, 0), (0, 1, 0)],
                                     "ndim": 2}}

        # create point input
        input_point = {'point': {"coordinates": [(3, 1, 0), (0, 1, 0)],
                                 "ndim": 0}}

        # generate point after surface
        gmsh_io.generate_geometry(input_surface, "")
        gmsh_io.generate_geometry(input_point, "")

        output_group_names = list(gmsh_io.geo_data["physical_groups"].keys())
        expected_group_names = ['surface', 'point']

        # check if all groups are added
        for group_name in expected_group_names:
            assert group_name in output_group_names

        assert gmsh_io.geo_data["physical_groups"]["surface"]["geometry_ids"] == [1]
        assert gmsh_io.geo_data["physical_groups"]["point"]["geometry_ids"] == [3, 4]

    def test_add_multiple_point_groups_to_surface_point(self):
        """
        Checks whether multiple points each in a different group added at the surface same points correctly.
        All the physical groups of the surface and the points should be maintained.

        """

        gmsh_io = GmshIO()

        # create surface input
        input_surface = {'surface': {"coordinates": [(0, 0, 0), (3, 0, 0), (3, 1, 0), (0, 1, 0)],
                                     "ndim": 2}}

        # create point input
        input_point = {'point1': {"coordinates": [(3, 1, 0)],
                                  "ndim": 0}}

        # create point input
        input_point2 = {'point2': {"coordinates": [(3, 1, 0)],
                                   "ndim": 0}}

        # generate point after surface
        gmsh_io.generate_geometry(input_surface, "")
        gmsh_io.generate_geometry(input_point, "")
        gmsh_io.generate_geometry(input_point2, "")

        output_group_names = list(gmsh_io.geo_data["physical_groups"].keys())
        expected_group_names = ['surface', 'point1', 'point2']

        # check if all groups are added
        for group_name in expected_group_names:
            assert group_name in output_group_names

        assert gmsh_io.geo_data["physical_groups"]["surface"]["geometry_ids"] == [1]
        assert gmsh_io.geo_data["physical_groups"]["point1"]["geometry_ids"] == [3]
        assert gmsh_io.geo_data["physical_groups"]["point2"]["geometry_ids"] == [3]

<<<<<<< HEAD
    def test_set_mesh_size_of_group_1D(self):
        """
        Checks whether the mesh size of a group is set correctly for a 1D mesh.

        """
        geo_data = {'points': {1: [0., 0., 0.], 2: [5., 0., 0.]},
                    'lines': {1: [1, 2]},
                    'surfaces': {},
                    'volumes': {},
                    'physical_groups': {'Line': {'ndim': 1, 'id': 1, 'geometry_ids': [1]}}}

        gmsh_io = GmshIO()
        gmsh_io._GmshIO__geo_data = geo_data
        gmsh_io.generate_geo_from_geo_data()

        gmsh_io.set_mesh_size_of_group("Line", 1)
        gmsh.model.mesh.setOrder(1)
        gmsh.model.mesh.generate(1)
        gmsh_io.extract_mesh_data()
        gmsh_io.finalize_gmsh()

        expected_mesh_data = {"ndim": 1,
                              'nodes': {1: [0., 0., 0.],
                                        2: [5., 0., 0.],
                                        3: [1.0, 0.0, 0.0],
                                        4: [2.0, 0.0, 0.0],
                                        5: [3.0, 0.0, 0.0],
                                        6: [4.0, 0.0, 0.0]},
                              'elements': {'LINE_2N': {1: [1, 3],
                                                       2: [3, 4],
                                                       3: [4, 5],
                                                       4: [5, 6],
                                                       5: [6, 2]},
                                           'POINT_1N': {6: [1],
                                                        7: [2]}},
                              'physical_groups': {'Line': {"ndim": 1,
                                                           "node_ids": [1, 2, 3, 4, 5, 6],
                                                           "element_ids": [1, 2, 3, 4, 5],
                                                           "element_type": "LINE_2N"}}}

        TestUtils.assert_dictionary_almost_equal(expected_mesh_data, gmsh_io.mesh_data)

    def test_set_mesh_size_of_group_2D(self):
        """
        Checks whether the mesh size of a group is set correctly for a 2D mesh.

        """
        geo_data = {'points': {1: [0., 0., 0.], 2: [5., 0., 0.], 3: [5., 5., 0.], 4: [0., 5., 0.]},
                    'lines': {1: [1, 2], 2: [2, 3], 3: [3, 4], 4: [4, 1]},
                    'surfaces': {1: [1, 2, 3, 4]},
                    'volumes': {},
                    'physical_groups': {'Surface': {'ndim': 2, 'id': 1, 'geometry_ids': [1]}}}

        gmsh_io = GmshIO()
        gmsh_io._GmshIO__geo_data = geo_data
        gmsh_io.generate_geo_from_geo_data()
        gmsh_io.set_mesh_size_of_group("Surface", 2.5)
        gmsh.model.mesh.setOrder(1)
        gmsh.model.mesh.generate(2)
        gmsh_io.extract_mesh_data()
        gmsh_io.finalize_gmsh()

        mesh_data = gmsh_io.mesh_data

        expected_mesh_data = {"ndim": 2,
                              'nodes': {1: [0., 0., 0.],
                                        2: [5., 0., 0.],
                                        3: [5.0, 5.0, 0.0],
                                        4: [0.0, 5.0, 0.0],
                                        5: [2.5, 0.0, 0.0],
                                        6: [5.0, 2.5, 0.0],
                                        7: [2.5, 5.0, 0.0],
                                        8: [0.0, 2.5, 0.0],
                                        9: [3.75, 3.75, 0.0],
                                        10: [3.125, 1.8749999999999998, 0.0],
                                        11: [1.4062499999999991, 1.4062499999999996, 0.0],
                                        12: [1.7285156250000004, 3.271484375, 0.0]
                                        },
                              'elements': {'LINE_2N': {19: [1, 5],
                                                       20: [5, 2],
                                                       21: [2, 6],
                                                       22: [6, 3],
                                                       23: [3, 7],
                                                       24: [7, 4],
                                                       25: [4, 8],
                                                       26: [8, 1]},
                                           'TRIANGLE_3N': {1: [6, 10, 2],
                                                           2: [2, 10, 5],
                                                           3: [4, 12, 7],
                                                           4: [8, 12, 4],
                                                           5: [1, 11, 8],
                                                           6: [5, 11, 1],
                                                           7: [3, 9, 6],
                                                           8: [7, 9, 3],
                                                           9: [9, 12, 10],
                                                           10: [7, 12, 9],
                                                           11: [9, 10, 6],
                                                           12: [10, 12, 11],
                                                           13: [11, 12, 8],
                                                           14: [10, 11, 5]},
                                           'POINT_1N': {15: [1],
                                                        16: [2],
                                                        17: [3],
                                                        18: [4]}},
                              'physical_groups': {'Surface': {"ndim": 2,
                                                              "node_ids": [1, 2, 3, 4, 5, 6, 7, 8, 9, 10, 11, 12],
                                                              "element_ids": [1, 2, 3, 4, 5, 6, 7, 8, 9, 10, 11, 12, 13,
                                                                              14],
                                                              "element_type": "TRIANGLE_3N"}}}

        TestUtils.assert_dictionary_almost_equal(expected_mesh_data, gmsh_io.mesh_data)

    def test_generate_different_mesh_sizes_2D(self):
        """
        Checks whether 2D mesh data generated and expected mesh data are the same.
        """

        # define a global mesh size, if set to -1 mesh size is logically chosen by Gmsh itself based on the geometry
        global_mesh_size: float = -1
        # define geometry dimension; input "3" for 3D to extrude the 2D surface, input "2" for 2D
        dims = 2
        # if 3D, input depth of geometry to be extruded from 2D surface
        extrusion_length = [0, 0, 3]
        # define the points of the surface as a list of tuples
        input_dict = {'soil_1': {"element_size": global_mesh_size,
                                 "coordinates": [(0, 0, 0), (3, 0, 0), (5, 1.5, 0), (2, 1, 0), (0, 1, 0)],
                                 "ndim": dims,
                                 "extrusion_length": extrusion_length},
                      'soil_2': {"element_size": global_mesh_size,
                                 "coordinates": [(3, 0, 0), (5, 0, 0), (5, 1.5, 0)],
                                 "ndim": dims,
                                 "extrusion_length": extrusion_length},
                      'soil_3': {"element_size": global_mesh_size,
                                 "coordinates": [(0, 1, 0), (2, 1, 0), (2, 3, 0), (0, 3, 0)],
                                 "ndim": dims,
                                 "extrusion_length": extrusion_length}
                      }

        # if "True", saves mesh data to separate mdpa files; otherwise "False"
        save_file = False
        # if "True", opens gmsh interface; otherwise "False"
        open_gmsh_gui = False
        # set a name for mesh output file
        mesh_output_name = "test_mesh_2D"
        # set output directory
        mesh_output_dir = "."

        gmsh_io = GmshIO()

        gmsh_io.generate_geometry(input_dict, mesh_output_name)
        # set mesh size of a group by defining the name label of the group and the desired mesh size
        gmsh_io.set_mesh_size_of_group("soil_1", 0.1)
        gmsh.model.mesh.setOrder(1)
        gmsh_io.generate_extract_mesh(dims, mesh_output_name, mesh_output_dir, save_file, open_gmsh_gui)

        mesh_data = gmsh_io.mesh_data

        with open('tests/test_data/mesh_data_2D.pkl', 'rb') as file:
            dumped_data = pickle.load(file)

        # Assert that the dumped data is the same as the original mesh data
        TestUtils.assert_dictionary_almost_equal(mesh_data, dumped_data)

    @pytest.mark.skipif(platform == "linux", reason="Gmsh works differently on Linux")
    def test_generate_different_mesh_sizes_3D(self):
        """
        Checks whether 3D mesh data generated and expected mesh data are the same.
        """

        # define a global mesh size, if set to -1 mesh size is logically chosen by Gmsh itself based on the geometry
        global_mesh_size: float = 5
        # define geometry dimension; input "3" for 3D to extrude the 2D surface, input "2" for 2D
        dims = 3
        # if 3D, input depth of geometry to be extruded from 2D surface
        extrusion_length = [0, 0, 3]
        # define the points of the surface as a list of tuples
        input_dict = {'soil_1': {"element_size": global_mesh_size,
                                 "coordinates": [(0, 0, 0), (3, 0, 0), (5, 1.5, 0), (2, 1, 0), (0, 1, 0)],
                                 "ndim": dims,
                                 "extrusion_length": extrusion_length},
                      'soil_2': {"element_size": global_mesh_size,
                                 "coordinates": [(3, 0, 0), (5, 0, 0), (5, 1.5, 0)],
                                 "ndim": dims,
                                 "extrusion_length": extrusion_length},
                      'soil_3': {"element_size": global_mesh_size,
                                 "coordinates": [(0, 1, 0), (2, 1, 0), (2, 3, 0), (0, 3, 0)],
                                 "ndim": dims,
                                 "extrusion_length": extrusion_length}
                      }

        # if "True", saves mesh data to separate mdpa files; otherwise "False"
        save_file = False
        # if "True", opens gmsh interface; otherwise "False"
        open_gmsh_gui = False
        # set a name for mesh output file
        mesh_output_name = "test_mesh_3D"
        # set output directory
        mesh_output_dir = "."

        gmsh_io = GmshIO()

        gmsh_io.generate_geometry(input_dict, mesh_output_name)
        # set mesh size of a group by defining the name label of the group and the desired mesh size
        gmsh_io.set_mesh_size_of_group("soil_1", 0.5)
        gmsh.model.mesh.setOrder(1)
        gmsh_io.generate_extract_mesh(dims, mesh_output_name, mesh_output_dir, save_file, open_gmsh_gui)

        mesh_data = gmsh_io.mesh_data

        with open('tests/test_data/mesh_data_3D.pkl', 'rb') as file:
            dumped_data = pickle.load(file)

        # Assert that the dumped data is the same as the original mesh data
        TestUtils.assert_dictionary_almost_equal(mesh_data, dumped_data)
=======
    def test_validate_layer_parameters(self, capfd: CaptureFixture[str]):
        """
        Checks whether the layer parameters are validated correctly. And errors should be raised if the layer parameters
        are not valid.

        Args:
            - capfd: Pytest fixture to capture stdout and stderr.

        """

        gmsh_io = GmshIO()

        # valid layer parameters, no error should be raised
        layer_parameters = {"layer_1": {"coordinates": [[0,0,0], [1,1,1]],
                                        "element_size": 1,
                                        "ndim": 1,
                                        "extrusion_length": 1}}
        gmsh_io.validate_layer_parameters(layer_parameters)

        # missing coordinates, error should be raised
        layer_parameters = {"layer_1": {"element_size": 1,
                                        "ndim": 1,
                                        "extrusion_length": 1}}

        with pytest.raises(ValueError, match=r"Layer layer_1 must contain the key 'coordinates'"):
            gmsh_io.validate_layer_parameters(layer_parameters)

        # missing ndim, error should be raised
        layer_parameters = {"layer_1": {"coordinates": [[0,0,0], [1,1,1]],
                                        "element_size": 1,
                                        "extrusion_length": 1}}

        with pytest.raises(ValueError, match=r"Layer layer_1 must contain the key 'ndim'"):
            gmsh_io.validate_layer_parameters(layer_parameters)

        # missing extrusion length in 3D, error should be raised
        layer_parameters = {"layer_1": {"coordinates": [[0,0,0], [1,1,1]],
                                        "element_size": 1,
                                        "ndim": 3}}

        with pytest.raises(ValueError, match=r"Layer layer_1 must contain the key 'extrusion_length', "
                                             r"which is needed for 3D geometries"):
            gmsh_io.validate_layer_parameters(layer_parameters)

        # missing extrusion length in non-3D, should not raise an error
        layer_parameters = {"layer_1": {"coordinates": [[0,0,0], [1,1,1]],
                                        "element_size": 1,
                                        "ndim": 2}}

        gmsh_io.validate_layer_parameters(layer_parameters)

        # missing element size, warning should be printed
        layer_parameters = {"layer_1": {"coordinates": [[0,0,0], [1,1,1]],
                                        "ndim": 1,
                                        "extrusion_length": 1}}

        gmsh_io.validate_layer_parameters(layer_parameters)
        console_output, _ = capfd.readouterr()

        assert ("Warning: Layer layer_1 does not contain the key 'element_size'. "
                "The element size will be determined by gmsh.") == console_output.strip()

        # non supported ndim value, error should be raised
        layer_parameters = {"layer_1": {"coordinates": [[0, 0, 0], [1, 1, 1]],
                                        "element_size": 1,
                                        "extrusion_length": 1,
                                        "ndim": 4}}

        with pytest.raises(ValueError, match=f"ndim must be 0, 1, 2 or 3. ndim=4"):
            gmsh_io.validate_layer_parameters(layer_parameters)

    def test_write_mesh(self):
        """
        Checks whether the mesh is written correctly to a file.
        """

        # create line geometry
        layer_parameters = {"line": {"coordinates": [[0, 0, 0], [1, 1, 1]],
                                     "element_size": 1,
                                     "ndim": 1}}

        gmsh_io = GmshIO()

        gmsh_io.generate_geometry(layer_parameters, "")

        gmsh_io.generate_extract_mesh(2, "test_mesh_line.msh", ".", True, False)

        # check if file is created
        assert Path("test_mesh_line.msh").is_file()

        # open generated mesh file
        with open("test_mesh_line.msh", "r") as file:
            generate_mesh = file.readlines()

        # open expected mesh file
        with open("tests/test_data/expected_mesh_line.msh", "r") as file:
            expected_mesh = file.readlines()

        # check if generated mesh file is equal to expected mesh file
        for generated_line, expected_line in zip(generate_mesh, expected_mesh):
            temp = re.findall(r'\d+', generated_line)
            generated_numbers = list(map(int, temp))

            temp = re.findall(r'\d+', expected_line)
            expected_numbers = list(map(int, temp))

            # assert string if line does not contain numbers, else assert numbers
            if len(expected_numbers) == 0:
                assert generated_line == expected_line
            else:
                np.testing.assert_array_almost_equal(generated_numbers, expected_numbers)

        # remove test file
        Path("test_mesh_line.msh").unlink()

    def test_two_point_groups_with_same_name(self):
        """
        Checks whether the points are added correctly to the existing physical group.
        """

        gmsh_io = GmshIO()

        # create first point input
        input_first_point = {'point': {"coordinates": [(0, 0, 0), (1,0,0), (0,1,0)],
                                       "ndim": 0}}

        # create second point input, note that one coordinate already exists
        input_second_point = {'point': {"coordinates": [(3, 0, 0), (2,0,0), (0,1,0)],
                                        "ndim": 0}}

        # generate points separately
        gmsh_io.generate_geometry(input_first_point, "")
        gmsh_io.generate_geometry(input_second_point, "")

        geo_data = gmsh_io.geo_data

        # set expected data
        expected_group_data = {"point": {"geometry_ids": [1, 2, 3, 4, 5], "id": 1, "ndim": 0}}

        TestUtils.assert_dictionary_almost_equal(geo_data["physical_groups"], expected_group_data)

    def test_two_line_groups_with_same_name(self):
        """
        Checks whether the lines are added correctly to the existing physical group.
        """

        gmsh_io = GmshIO()

        # create first line input
        input_first_line = {'line': {"coordinates": [(0, 0, 0), (3, 0, 0)],
                                     "ndim": 1}}

        # create second line input
        input_second_line = {'line': {"coordinates": [(0, 0, 1), (3, 0, 1)],
                                      "ndim": 1}}

        # generate lines separately
        gmsh_io.generate_geometry(input_first_line, "")
        gmsh_io.generate_geometry(input_second_line, "")

        geo_data = gmsh_io.geo_data

        # set expected data
        expected_group_data = {"line": {"geometry_ids": [1, 2], "id": 1, "ndim": 1}}

        TestUtils.assert_dictionary_almost_equal(geo_data["physical_groups"], expected_group_data)

    def test_two_surface_groups_with_same_name(self):
        """
        Checks whether the surfaces are added correctly to the existing physical group.
        """

        gmsh_io = GmshIO()

        # create first surface input
        input_first_surface = {'surface': {"coordinates": [(0, 0, 0), (3, 0, 0), (3, 1, 0), (0, 1, 0)],
                                           "ndim": 2}}

        # create second surface input
        input_second_surface = {'surface': {"coordinates": [(0, 0, 1), (3, 0, 1), (3, 1, 1), (0, 1, 1)],
                                            "ndim": 2}}

        # generate surfaces separately
        gmsh_io.generate_geometry(input_first_surface, "")
        gmsh_io.generate_geometry(input_second_surface, "")

        geo_data = gmsh_io.geo_data

        # set expected data
        expected_group_data = {"surface": {"geometry_ids": [1, 2], "id": 1, "ndim": 2}}

        TestUtils.assert_dictionary_almost_equal(geo_data["physical_groups"], expected_group_data)

    def test_two_volume_groups_with_same_name(self):
        """
        Checks whether the volumes are added correctly to the existing physical group.
        """

        gmsh_io = GmshIO()

        # create first volume input
        input_first_volume = {'volume': {"coordinates": [(0, 0, 0), (3, 0, 0), (3, 1, 0), (0, 1, 0)],
                                            "ndim": 3,
                                            "extrusion_length": [0, 0, 1]}}

        # create second volume input
        input_second_volume = {'volume': {"coordinates": [(0, 0, 2), (3, 0, 2), (3, 1, 2), (0, 1, 2)],
                                            "ndim": 3,
                                            "extrusion_length": [0, 0, 1]}}

        # generate volumes separately
        gmsh_io.generate_geometry(input_first_volume, "")
        gmsh_io.generate_geometry(input_second_volume, "")

        geo_data = gmsh_io.geo_data

        # set expected data
        expected_group_data = {"volume": {"geometry_ids": [1, 2], "id": 1, "ndim": 3}}

        TestUtils.assert_dictionary_almost_equal(geo_data["physical_groups"], expected_group_data)

    def test_two_different_dimension_groups_with_same_name(self):
        """
        Checks whether an exception is raised that all items in a physical group must have the same dimension.
        """

        gmsh_io = GmshIO()

        # create first line input
        input_first_line = {'group_1': {"coordinates": [(0, 0, 0), (3, 0, 0)],
                                        "ndim": 1}}

        # create first point input
        input_first_point = {'group_1': {"coordinates": [(0, 0, 0)],
                                         "ndim": 0}}

        # generate groups separately, exception is raised
        gmsh_io.generate_geometry(input_first_line, "")
        with pytest.raises(ValueError, match=r"Cannot add geometry ids to physical group group_1 with dimension 0 as "
                                             r"the physical group already exists with dimension 1."):
            gmsh_io.generate_geometry(input_first_point, "")










>>>>>>> 0df638ed
<|MERGE_RESOLUTION|>--- conflicted
+++ resolved
@@ -1,9 +1,6 @@
-<<<<<<< HEAD
-from sys import platform
-=======
 from pathlib import Path
 import re
->>>>>>> 0df638ed
+from sys import platform
 
 import gmsh
 import numpy as np
@@ -14,8 +11,6 @@
 from gmsh_utils.gmsh_IO import GmshIO
 from utils import TestUtils
 
-from gmsh_utils.gmsh_IO import GmshIO
-from utils import TestUtils
 
 class TestGmshIO:
     """
@@ -299,7 +294,9 @@
                                         7: [1.0, 1.0, -1.0], 8: [0.0, 1.0, -1.0]},
                               'elements': {'TETRAHEDRON_4N': {1: [2, 1, 4, 8], 2: [5, 6, 8, 2], 3: [5, 2, 8, 1],
                                                               4: [2, 4, 3, 7], 5: [8, 6, 7, 2], 6: [8, 2, 7, 4]}}}
-# check if the coordinates of the points are correct
+
+
+        # check if the coordinates of the points are correct
         TestUtils.assert_dictionary_almost_equal(expected_mesh_data, mesh_data)
 
     def test_generate_geo_from_geo_data(self, expected_geo_data_3D):
@@ -652,7 +649,7 @@
         gmsh_io.extract_geo_data()
         filled_geo_data = gmsh_io.geo_data
 
-        expected_geo_data = {'points': {1: [0., 0., 0.], 2: [1., 0., 0.], 3: [2.0, 0.0, 0.0],
+        expected_geo_data = {'points': {1: [0., 0., 0.], 2: [1., 0., 0.], 3: [2.0, 0.0,0.0],
                                         4: [0.5, 0., 0.], 5: [1.5, 0., 0.]},
                              'lines': {1: [1, 4], 2: [4, 2], 3: [2, 5], 4: [5, 3]},
                              'surfaces': {},
@@ -964,7 +961,8 @@
         point_id7 = gmsh.model.occ.addPoint(1, 1, 1)
         point_id8 = gmsh.model.occ.addPoint(0, 1, 1)
 
-# create a volume
+
+        # create a volume
         line_id1 = gmsh.model.occ.addLine(point_id1, point_id2)
         line_id2 = gmsh.model.occ.addLine(point_id2, point_id3)
         line_id3 = gmsh.model.occ.addLine(point_id3, point_id4)
@@ -1007,7 +1005,7 @@
         line_id14 = gmsh.model.occ.addLine(point_id2, point_id7)
 
         # create surface
-        curve_loop_id7 = gmsh.model.occ.addCurveLoop([line_id1, line_id14, line_id7, line_id13])
+        curve_loop_id7 = gmsh.model.occ.addCurveLoop([line_id1, line_id14, line_id7,line_id13])
         surface_id_7: int = gmsh.model.occ.addPlaneSurface([curve_loop_id7])
         gmsh.model.addPhysicalGroup(2, [surface_id_7], name="new_surface")
 
@@ -1434,7 +1432,249 @@
         assert gmsh_io.geo_data["physical_groups"]["point1"]["geometry_ids"] == [3]
         assert gmsh_io.geo_data["physical_groups"]["point2"]["geometry_ids"] == [3]
 
-<<<<<<< HEAD
+    def test_validate_layer_parameters(self, capfd: CaptureFixture[str]):
+        """
+        Checks whether the layer parameters are validated correctly. And errors should be raised if the layer parameters
+        are not valid.
+
+        Args:
+            - capfd: Pytest fixture to capture stdout and stderr.
+
+        """
+
+        gmsh_io = GmshIO()
+
+        # valid layer parameters, no error should be raised
+        layer_parameters = {"layer_1": {"coordinates": [[0,0,0], [1,1,1]],
+                                        "element_size": 1,
+                                        "ndim": 1,
+                                        "extrusion_length": 1}}
+        gmsh_io.validate_layer_parameters(layer_parameters)
+
+        # missing coordinates, error should be raised
+        layer_parameters = {"layer_1": {"element_size": 1,
+                                        "ndim": 1,
+                                        "extrusion_length": 1}}
+
+        with pytest.raises(ValueError, match=r"Layer layer_1 must contain the key 'coordinates'"):
+            gmsh_io.validate_layer_parameters(layer_parameters)
+
+        # missing ndim, error should be raised
+        layer_parameters = {"layer_1": {"coordinates": [[0,0,0], [1,1,1]],
+                                        "element_size": 1,
+                                        "extrusion_length": 1}}
+
+        with pytest.raises(ValueError, match=r"Layer layer_1 must contain the key 'ndim'"):
+            gmsh_io.validate_layer_parameters(layer_parameters)
+
+        # missing extrusion length in 3D, error should be raised
+        layer_parameters = {"layer_1": {"coordinates": [[0,0,0], [1,1,1]],
+                                        "element_size": 1,
+                                        "ndim": 3}}
+
+        with pytest.raises(ValueError, match=r"Layer layer_1 must contain the key 'extrusion_length', "
+                                             r"which is needed for 3D geometries"):
+            gmsh_io.validate_layer_parameters(layer_parameters)
+
+        # missing extrusion length in non-3D, should not raise an error
+        layer_parameters = {"layer_1": {"coordinates": [[0,0,0], [1,1,1]],
+                                        "element_size": 1,
+                                        "ndim": 2}}
+
+        gmsh_io.validate_layer_parameters(layer_parameters)
+
+        # missing element size, warning should be printed
+        layer_parameters = {"layer_1": {"coordinates": [[0,0,0], [1,1,1]],
+                                        "ndim": 1,
+                                        "extrusion_length": 1}}
+
+        gmsh_io.validate_layer_parameters(layer_parameters)
+        console_output, _ = capfd.readouterr()
+
+        assert ("Warning: Layer layer_1 does not contain the key 'element_size'. "
+                "The element size will be determined by gmsh.") == console_output.strip()
+
+        # non supported ndim value, error should be raised
+        layer_parameters = {"layer_1": {"coordinates": [[0, 0, 0], [1, 1, 1]],
+                                        "element_size": 1,
+                                        "extrusion_length": 1,
+                                        "ndim": 4}}
+
+        with pytest.raises(ValueError, match=f"ndim must be 0, 1, 2 or 3. ndim=4"):
+            gmsh_io.validate_layer_parameters(layer_parameters)
+
+    def test_write_mesh(self):
+        """
+        Checks whether the mesh is written correctly to a file.
+        """
+
+        # create line geometry
+        layer_parameters = {"line": {"coordinates": [[0, 0, 0], [1, 1, 1]],
+                                     "element_size": 1,
+                                     "ndim": 1}}
+
+        gmsh_io = GmshIO()
+
+        gmsh_io.generate_geometry(layer_parameters, "")
+
+        gmsh_io.generate_extract_mesh(2, "test_mesh_line.msh", ".", True, False)
+
+        # check if file is created
+        assert Path("test_mesh_line.msh").is_file()
+
+        # open generated mesh file
+        with open("test_mesh_line.msh", "r") as file:
+            generate_mesh = file.readlines()
+
+        # open expected mesh file
+        with open("tests/test_data/expected_mesh_line.msh", "r") as file:
+            expected_mesh = file.readlines()
+
+        # check if generated mesh file is equal to expected mesh file
+        for generated_line, expected_line in zip(generate_mesh, expected_mesh):
+            temp = re.findall(r'\d+', generated_line)
+            generated_numbers = list(map(int, temp))
+
+            temp = re.findall(r'\d+', expected_line)
+            expected_numbers = list(map(int, temp))
+
+            # assert string if line does not contain numbers, else assert numbers
+            if len(expected_numbers) == 0:
+                assert generated_line == expected_line
+            else:
+                np.testing.assert_array_almost_equal(generated_numbers, expected_numbers)
+
+        # remove test file
+        Path("test_mesh_line.msh").unlink()
+
+    def test_two_point_groups_with_same_name(self):
+        """
+        Checks whether the points are added correctly to the existing physical group.
+        """
+
+        gmsh_io = GmshIO()
+
+        # create first point input
+        input_first_point = {'point': {"coordinates": [(0, 0, 0), (1,0,0), (0,1,0)],
+                                       "ndim": 0}}
+
+        # create second point input, note that one coordinate already exists
+        input_second_point = {'point': {"coordinates": [(3, 0, 0), (2,0,0), (0,1,0)],
+                                        "ndim": 0}}
+
+        # generate points separately
+        gmsh_io.generate_geometry(input_first_point, "")
+        gmsh_io.generate_geometry(input_second_point, "")
+
+        geo_data = gmsh_io.geo_data
+
+        # set expected data
+        expected_group_data = {"point": {"geometry_ids": [1, 2, 3, 4, 5], "id": 1, "ndim": 0}}
+
+        TestUtils.assert_dictionary_almost_equal(geo_data["physical_groups"], expected_group_data)
+
+    def test_two_line_groups_with_same_name(self):
+        """
+        Checks whether the lines are added correctly to the existing physical group.
+        """
+
+        gmsh_io = GmshIO()
+
+        # create first line input
+        input_first_line = {'line': {"coordinates": [(0, 0, 0), (3, 0, 0)],
+                                     "ndim": 1}}
+
+        # create second line input
+        input_second_line = {'line': {"coordinates": [(0, 0, 1), (3, 0, 1)],
+                                      "ndim": 1}}
+
+        # generate lines separately
+        gmsh_io.generate_geometry(input_first_line, "")
+        gmsh_io.generate_geometry(input_second_line, "")
+
+        geo_data = gmsh_io.geo_data
+
+        # set expected data
+        expected_group_data = {"line": {"geometry_ids": [1, 2], "id": 1, "ndim": 1}}
+
+        TestUtils.assert_dictionary_almost_equal(geo_data["physical_groups"], expected_group_data)
+
+    def test_two_surface_groups_with_same_name(self):
+        """
+        Checks whether the surfaces are added correctly to the existing physical group.
+        """
+
+        gmsh_io = GmshIO()
+
+        # create first surface input
+        input_first_surface = {'surface': {"coordinates": [(0, 0, 0), (3, 0, 0), (3, 1, 0), (0, 1, 0)],
+                                           "ndim": 2}}
+
+        # create second surface input
+        input_second_surface = {'surface': {"coordinates": [(0, 0, 1), (3, 0, 1), (3, 1, 1), (0, 1, 1)],
+                                            "ndim": 2}}
+
+        # generate surfaces separately
+        gmsh_io.generate_geometry(input_first_surface, "")
+        gmsh_io.generate_geometry(input_second_surface, "")
+
+        geo_data = gmsh_io.geo_data
+
+        # set expected data
+        expected_group_data = {"surface": {"geometry_ids": [1, 2], "id": 1, "ndim": 2}}
+
+        TestUtils.assert_dictionary_almost_equal(geo_data["physical_groups"], expected_group_data)
+
+    def test_two_volume_groups_with_same_name(self):
+        """
+        Checks whether the volumes are added correctly to the existing physical group.
+        """
+
+        gmsh_io = GmshIO()
+
+        # create first volume input
+        input_first_volume = {'volume': {"coordinates": [(0, 0, 0), (3, 0, 0), (3, 1, 0), (0, 1, 0)],
+                                            "ndim": 3,
+                                            "extrusion_length": [0, 0, 1]}}
+
+        # create second volume input
+        input_second_volume = {'volume': {"coordinates": [(0, 0, 2), (3, 0, 2), (3, 1, 2), (0, 1, 2)],
+                                            "ndim": 3,
+                                            "extrusion_length": [0, 0, 1]}}
+
+        # generate volumes separately
+        gmsh_io.generate_geometry(input_first_volume, "")
+        gmsh_io.generate_geometry(input_second_volume, "")
+
+        geo_data = gmsh_io.geo_data
+
+        # set expected data
+        expected_group_data = {"volume": {"geometry_ids": [1, 2], "id": 1, "ndim": 3}}
+
+        TestUtils.assert_dictionary_almost_equal(geo_data["physical_groups"], expected_group_data)
+
+    def test_two_different_dimension_groups_with_same_name(self):
+        """
+        Checks whether an exception is raised that all items in a physical group must have the same dimension.
+        """
+
+        gmsh_io = GmshIO()
+
+        # create first line input
+        input_first_line = {'group_1': {"coordinates": [(0, 0, 0), (3, 0, 0)],
+                                        "ndim": 1}}
+
+        # create first point input
+        input_first_point = {'group_1': {"coordinates": [(0, 0, 0)],
+                                         "ndim": 0}}
+
+        # generate groups separately, exception is raised
+        gmsh_io.generate_geometry(input_first_line, "")
+        with pytest.raises(ValueError, match=r"Cannot add geometry ids to physical group group_1 with dimension 0 as "
+                                             r"the physical group already exists with dimension 1."):
+            gmsh_io.generate_geometry(input_first_point, "")
+
+
     def test_set_mesh_size_of_group_1D(self):
         """
         Checks whether the mesh size of a group is set correctly for a 1D mesh.
@@ -1648,257 +1888,4 @@
             dumped_data = pickle.load(file)
 
         # Assert that the dumped data is the same as the original mesh data
-        TestUtils.assert_dictionary_almost_equal(mesh_data, dumped_data)
-=======
-    def test_validate_layer_parameters(self, capfd: CaptureFixture[str]):
-        """
-        Checks whether the layer parameters are validated correctly. And errors should be raised if the layer parameters
-        are not valid.
-
-        Args:
-            - capfd: Pytest fixture to capture stdout and stderr.
-
-        """
-
-        gmsh_io = GmshIO()
-
-        # valid layer parameters, no error should be raised
-        layer_parameters = {"layer_1": {"coordinates": [[0,0,0], [1,1,1]],
-                                        "element_size": 1,
-                                        "ndim": 1,
-                                        "extrusion_length": 1}}
-        gmsh_io.validate_layer_parameters(layer_parameters)
-
-        # missing coordinates, error should be raised
-        layer_parameters = {"layer_1": {"element_size": 1,
-                                        "ndim": 1,
-                                        "extrusion_length": 1}}
-
-        with pytest.raises(ValueError, match=r"Layer layer_1 must contain the key 'coordinates'"):
-            gmsh_io.validate_layer_parameters(layer_parameters)
-
-        # missing ndim, error should be raised
-        layer_parameters = {"layer_1": {"coordinates": [[0,0,0], [1,1,1]],
-                                        "element_size": 1,
-                                        "extrusion_length": 1}}
-
-        with pytest.raises(ValueError, match=r"Layer layer_1 must contain the key 'ndim'"):
-            gmsh_io.validate_layer_parameters(layer_parameters)
-
-        # missing extrusion length in 3D, error should be raised
-        layer_parameters = {"layer_1": {"coordinates": [[0,0,0], [1,1,1]],
-                                        "element_size": 1,
-                                        "ndim": 3}}
-
-        with pytest.raises(ValueError, match=r"Layer layer_1 must contain the key 'extrusion_length', "
-                                             r"which is needed for 3D geometries"):
-            gmsh_io.validate_layer_parameters(layer_parameters)
-
-        # missing extrusion length in non-3D, should not raise an error
-        layer_parameters = {"layer_1": {"coordinates": [[0,0,0], [1,1,1]],
-                                        "element_size": 1,
-                                        "ndim": 2}}
-
-        gmsh_io.validate_layer_parameters(layer_parameters)
-
-        # missing element size, warning should be printed
-        layer_parameters = {"layer_1": {"coordinates": [[0,0,0], [1,1,1]],
-                                        "ndim": 1,
-                                        "extrusion_length": 1}}
-
-        gmsh_io.validate_layer_parameters(layer_parameters)
-        console_output, _ = capfd.readouterr()
-
-        assert ("Warning: Layer layer_1 does not contain the key 'element_size'. "
-                "The element size will be determined by gmsh.") == console_output.strip()
-
-        # non supported ndim value, error should be raised
-        layer_parameters = {"layer_1": {"coordinates": [[0, 0, 0], [1, 1, 1]],
-                                        "element_size": 1,
-                                        "extrusion_length": 1,
-                                        "ndim": 4}}
-
-        with pytest.raises(ValueError, match=f"ndim must be 0, 1, 2 or 3. ndim=4"):
-            gmsh_io.validate_layer_parameters(layer_parameters)
-
-    def test_write_mesh(self):
-        """
-        Checks whether the mesh is written correctly to a file.
-        """
-
-        # create line geometry
-        layer_parameters = {"line": {"coordinates": [[0, 0, 0], [1, 1, 1]],
-                                     "element_size": 1,
-                                     "ndim": 1}}
-
-        gmsh_io = GmshIO()
-
-        gmsh_io.generate_geometry(layer_parameters, "")
-
-        gmsh_io.generate_extract_mesh(2, "test_mesh_line.msh", ".", True, False)
-
-        # check if file is created
-        assert Path("test_mesh_line.msh").is_file()
-
-        # open generated mesh file
-        with open("test_mesh_line.msh", "r") as file:
-            generate_mesh = file.readlines()
-
-        # open expected mesh file
-        with open("tests/test_data/expected_mesh_line.msh", "r") as file:
-            expected_mesh = file.readlines()
-
-        # check if generated mesh file is equal to expected mesh file
-        for generated_line, expected_line in zip(generate_mesh, expected_mesh):
-            temp = re.findall(r'\d+', generated_line)
-            generated_numbers = list(map(int, temp))
-
-            temp = re.findall(r'\d+', expected_line)
-            expected_numbers = list(map(int, temp))
-
-            # assert string if line does not contain numbers, else assert numbers
-            if len(expected_numbers) == 0:
-                assert generated_line == expected_line
-            else:
-                np.testing.assert_array_almost_equal(generated_numbers, expected_numbers)
-
-        # remove test file
-        Path("test_mesh_line.msh").unlink()
-
-    def test_two_point_groups_with_same_name(self):
-        """
-        Checks whether the points are added correctly to the existing physical group.
-        """
-
-        gmsh_io = GmshIO()
-
-        # create first point input
-        input_first_point = {'point': {"coordinates": [(0, 0, 0), (1,0,0), (0,1,0)],
-                                       "ndim": 0}}
-
-        # create second point input, note that one coordinate already exists
-        input_second_point = {'point': {"coordinates": [(3, 0, 0), (2,0,0), (0,1,0)],
-                                        "ndim": 0}}
-
-        # generate points separately
-        gmsh_io.generate_geometry(input_first_point, "")
-        gmsh_io.generate_geometry(input_second_point, "")
-
-        geo_data = gmsh_io.geo_data
-
-        # set expected data
-        expected_group_data = {"point": {"geometry_ids": [1, 2, 3, 4, 5], "id": 1, "ndim": 0}}
-
-        TestUtils.assert_dictionary_almost_equal(geo_data["physical_groups"], expected_group_data)
-
-    def test_two_line_groups_with_same_name(self):
-        """
-        Checks whether the lines are added correctly to the existing physical group.
-        """
-
-        gmsh_io = GmshIO()
-
-        # create first line input
-        input_first_line = {'line': {"coordinates": [(0, 0, 0), (3, 0, 0)],
-                                     "ndim": 1}}
-
-        # create second line input
-        input_second_line = {'line': {"coordinates": [(0, 0, 1), (3, 0, 1)],
-                                      "ndim": 1}}
-
-        # generate lines separately
-        gmsh_io.generate_geometry(input_first_line, "")
-        gmsh_io.generate_geometry(input_second_line, "")
-
-        geo_data = gmsh_io.geo_data
-
-        # set expected data
-        expected_group_data = {"line": {"geometry_ids": [1, 2], "id": 1, "ndim": 1}}
-
-        TestUtils.assert_dictionary_almost_equal(geo_data["physical_groups"], expected_group_data)
-
-    def test_two_surface_groups_with_same_name(self):
-        """
-        Checks whether the surfaces are added correctly to the existing physical group.
-        """
-
-        gmsh_io = GmshIO()
-
-        # create first surface input
-        input_first_surface = {'surface': {"coordinates": [(0, 0, 0), (3, 0, 0), (3, 1, 0), (0, 1, 0)],
-                                           "ndim": 2}}
-
-        # create second surface input
-        input_second_surface = {'surface': {"coordinates": [(0, 0, 1), (3, 0, 1), (3, 1, 1), (0, 1, 1)],
-                                            "ndim": 2}}
-
-        # generate surfaces separately
-        gmsh_io.generate_geometry(input_first_surface, "")
-        gmsh_io.generate_geometry(input_second_surface, "")
-
-        geo_data = gmsh_io.geo_data
-
-        # set expected data
-        expected_group_data = {"surface": {"geometry_ids": [1, 2], "id": 1, "ndim": 2}}
-
-        TestUtils.assert_dictionary_almost_equal(geo_data["physical_groups"], expected_group_data)
-
-    def test_two_volume_groups_with_same_name(self):
-        """
-        Checks whether the volumes are added correctly to the existing physical group.
-        """
-
-        gmsh_io = GmshIO()
-
-        # create first volume input
-        input_first_volume = {'volume': {"coordinates": [(0, 0, 0), (3, 0, 0), (3, 1, 0), (0, 1, 0)],
-                                            "ndim": 3,
-                                            "extrusion_length": [0, 0, 1]}}
-
-        # create second volume input
-        input_second_volume = {'volume': {"coordinates": [(0, 0, 2), (3, 0, 2), (3, 1, 2), (0, 1, 2)],
-                                            "ndim": 3,
-                                            "extrusion_length": [0, 0, 1]}}
-
-        # generate volumes separately
-        gmsh_io.generate_geometry(input_first_volume, "")
-        gmsh_io.generate_geometry(input_second_volume, "")
-
-        geo_data = gmsh_io.geo_data
-
-        # set expected data
-        expected_group_data = {"volume": {"geometry_ids": [1, 2], "id": 1, "ndim": 3}}
-
-        TestUtils.assert_dictionary_almost_equal(geo_data["physical_groups"], expected_group_data)
-
-    def test_two_different_dimension_groups_with_same_name(self):
-        """
-        Checks whether an exception is raised that all items in a physical group must have the same dimension.
-        """
-
-        gmsh_io = GmshIO()
-
-        # create first line input
-        input_first_line = {'group_1': {"coordinates": [(0, 0, 0), (3, 0, 0)],
-                                        "ndim": 1}}
-
-        # create first point input
-        input_first_point = {'group_1': {"coordinates": [(0, 0, 0)],
-                                         "ndim": 0}}
-
-        # generate groups separately, exception is raised
-        gmsh_io.generate_geometry(input_first_line, "")
-        with pytest.raises(ValueError, match=r"Cannot add geometry ids to physical group group_1 with dimension 0 as "
-                                             r"the physical group already exists with dimension 1."):
-            gmsh_io.generate_geometry(input_first_point, "")
-
-
-
-
-
-
-
-
-
-
->>>>>>> 0df638ed
+        TestUtils.assert_dictionary_almost_equal(mesh_data, dumped_data)