# todo group input into geometry, settings, ...
from gmsh_utils.gmsh_IO import GmshIO

# if "True", mesh size is defined by the user in the dictionary below; if "False" GMsh will choose the mesh size itself
arbitrary_mesh_size: bool= True
#  if "arbitrary_mesh_size = False", the mesh size is logically chosen by Gmsh itself based on the geometry if set to -1
default_mesh_size: float = -1
<<<<<<< HEAD
# define the points of the surface and mesh sizes as a dictionary
input_dict = {'Second left Soil Layer': (0.01, [(3, 0, 0), (5, 0, 0), (5, 1.5, 0)]),
              'First Soil Layer': (0.9, [(0, 0, 0), (3, 0, 0), (5, 1.5, 0), (2, 1, 0), (0, 1, 0)]),
              'Third left Soil Layer': (10, [(0, 1, 0), (0, 3, 0), (2, 3, 0), (2, 1, 0)])}
=======
# define the name labels of the layers and points coordinates of the surface in order /
# (regardless of clockwise or anticlockwise) and mesh sizes for each layer as a dictionary
input_dict = {'First left Soil Layer': (default_mesh_size, [(0, 0, 0), (3, 0, 0), (5, 1.5, 0), (2, 1, 0), (0, 1, 0)]),
              'Second right Soil Layer': (default_mesh_size, [(3, 0, 0), (5, 0, 0), (5, 1.5, 0)]),
              'Third top Soil Layer': (default_mesh_size, [(0, 1, 0), (0, 3, 0), (2, 3, 0), (2, 1, 0)])}
>>>>>>> 47cf85e3

input_points_list = []
mesh_size_list = []
name_label_list = []
number_of_layers = len(input_dict)
for value in input_dict.values():
    input_points_list.append(list(value[1]))  # Extract the points
    mesh_size = value[0] if value[0] != default_mesh_size else default_mesh_size
    mesh_size_list.append(value[0])# Extract the mesh size

# Directly access the dictionary keys
keys = input_dict.keys()
# Print the keys
for key in keys:
    name_label_list.append(key)  # Extract the name label


# define geometry dimension; input "3" for 3D to extrude the 2D surface, input "2" for 2D
dims = 2
# if 3D, input depth of geometry to be extruded from 2D surface
extrusion_length = [0, 0, 3]
# if "True", saves mesh data to separate mdpa files; otherwise "False"
save_file = True
# if "True", opens gmsh interface; otherwise "False"
open_gmsh_gui = True
# set a name for mesh output file
mesh_output_name = "geometry"
# set output directory
mesh_output_dir = "./"


gmsh_io = GmshIO()

<<<<<<< HEAD
gmsh_io.generate_geometry(input_points_list, extrusion_length, dims, name_label_list,
                          mesh_output_name, default_mesh_size)
gmsh_io.generate_extract_mesh(dims, mesh_output_name, mesh_output_dir, mesh_size_list,
                              save_file, open_gmsh_gui, arbitrary_mesh_size)
=======
gmsh_io.generate_geometry(input_points_list, extrusion_length, dims,
                          mesh_output_name, name_label_list, default_mesh_size)
gmsh_io.generate_extract_mesh(dims, mesh_output_name, mesh_output_dir, save_file, open_gmsh_gui)
>>>>>>> 47cf85e3
mesh_data = gmsh_io.mesh_data<|MERGE_RESOLUTION|>--- conflicted
+++ resolved
@@ -5,18 +5,11 @@
 arbitrary_mesh_size: bool= True
 #  if "arbitrary_mesh_size = False", the mesh size is logically chosen by Gmsh itself based on the geometry if set to -1
 default_mesh_size: float = -1
-<<<<<<< HEAD
-# define the points of the surface and mesh sizes as a dictionary
-input_dict = {'Second left Soil Layer': (0.01, [(3, 0, 0), (5, 0, 0), (5, 1.5, 0)]),
-              'First Soil Layer': (0.9, [(0, 0, 0), (3, 0, 0), (5, 1.5, 0), (2, 1, 0), (0, 1, 0)]),
-              'Third left Soil Layer': (10, [(0, 1, 0), (0, 3, 0), (2, 3, 0), (2, 1, 0)])}
-=======
 # define the name labels of the layers and points coordinates of the surface in order /
 # (regardless of clockwise or anticlockwise) and mesh sizes for each layer as a dictionary
 input_dict = {'First left Soil Layer': (default_mesh_size, [(0, 0, 0), (3, 0, 0), (5, 1.5, 0), (2, 1, 0), (0, 1, 0)]),
               'Second right Soil Layer': (default_mesh_size, [(3, 0, 0), (5, 0, 0), (5, 1.5, 0)]),
               'Third top Soil Layer': (default_mesh_size, [(0, 1, 0), (0, 3, 0), (2, 3, 0), (2, 1, 0)])}
->>>>>>> 47cf85e3
 
 input_points_list = []
 mesh_size_list = []
@@ -35,7 +28,7 @@
 
 
 # define geometry dimension; input "3" for 3D to extrude the 2D surface, input "2" for 2D
-dims = 2
+dims = 3
 # if 3D, input depth of geometry to be extruded from 2D surface
 extrusion_length = [0, 0, 3]
 # if "True", saves mesh data to separate mdpa files; otherwise "False"
@@ -50,14 +43,7 @@
 
 gmsh_io = GmshIO()
 
-<<<<<<< HEAD
-gmsh_io.generate_geometry(input_points_list, extrusion_length, dims, name_label_list,
-                          mesh_output_name, default_mesh_size)
-gmsh_io.generate_extract_mesh(dims, mesh_output_name, mesh_output_dir, mesh_size_list,
-                              save_file, open_gmsh_gui, arbitrary_mesh_size)
-=======
 gmsh_io.generate_geometry(input_points_list, extrusion_length, dims,
                           mesh_output_name, name_label_list, default_mesh_size)
 gmsh_io.generate_extract_mesh(dims, mesh_output_name, mesh_output_dir, save_file, open_gmsh_gui)
->>>>>>> 47cf85e3
 mesh_data = gmsh_io.mesh_data